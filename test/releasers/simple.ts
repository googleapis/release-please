--- conflicted
+++ resolved
@@ -65,11 +65,7 @@
         .reply(200, [
           {
             base: {
-<<<<<<< HEAD
-              label: 'googleapis:main',
-=======
               label: 'googleapis:master',
->>>>>>> ee5b8c7d
             },
             head: {
               label: 'googleapis:release-v0.123.4',
