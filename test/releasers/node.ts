--- conflicted
+++ resolved
@@ -58,17 +58,7 @@
     .stub(releasePR.gh, 'findMergedReleasePR')
     .returns(Promise.resolve(undefined));
 
-<<<<<<< HEAD
-  sandbox.stub(releasePR, 'latestTag').returns(
-    Promise.resolve({
-      name: 'v0.123.4',
-      sha: 'da6e52d956c1e35d19e75e0f2fdba439739ba364',
-      version: '0.123.4',
-    })
-  );
-=======
-  sandbox.stub(releasePR.gh, 'latestTag').resolves(LATEST_TAG);
->>>>>>> f41a7776
+  sandbox.stub(releasePR, 'latestTag').resolves(LATEST_TAG);
 
   sandbox.stub(releasePR.gh, 'commitsSinceSha').resolves(COMMITS);
 
