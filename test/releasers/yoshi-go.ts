--- conflicted
+++ resolved
@@ -66,11 +66,7 @@
         .reply(200, [
           {
             base: {
-<<<<<<< HEAD
-              label: 'googleapis:main',
-=======
               label: 'googleapis:master',
->>>>>>> ee5b8c7d
             },
             head: {
               label: 'googleapis:release-v0.123.4',
