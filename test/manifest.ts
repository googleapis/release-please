// Copyright 2021 Google LLC
//
// Licensed under the Apache License, Version 2.0 (the "License");
// you may not use this file except in compliance with the License.
// You may obtain a copy of the License at
//
//      http://www.apache.org/licenses/LICENSE-2.0
//
// Unless required by applicable law or agreed to in writing, software
// distributed under the License is distributed on an "AS IS" BASIS,
// WITHOUT WARRANTIES OR CONDITIONS OF ANY KIND, either express or implied.
// See the License for the specific language governing permissions and
// limitations under the License.

import {describe, it, beforeEach, afterEach} from 'mocha';
import {Manifest} from '../src/manifest';
import {GitHub, ReleaseOptions} from '../src/github';
import * as githubModule from '../src/github';
import * as sinon from 'sinon';
import {
  buildGitHubFileContent,
  buildGitHubFileRaw,
  stubSuggesterWithSnapshot,
  assertHasUpdate,
  dateSafe,
  safeSnapshot,
  mockCommits,
  mockReleases,
  mockTags,
  assertNoHasUpdate,
  mockReleaseData,
} from './helpers';
import {expect} from 'chai';
import * as assert from 'assert';
import {Version} from '../src/version';
import {PullRequest} from '../src/pull-request';
import {readFileSync} from 'fs';
import {resolve} from 'path';
import * as pluginFactory from '../src/factories/plugin-factory';
import {SentenceCase} from '../src/plugins/sentence-case';
import {NodeWorkspace} from '../src/plugins/node-workspace';
import {CargoWorkspace} from '../src/plugins/cargo-workspace';
import {PullRequestTitle} from '../src/util/pull-request-title';
import {PullRequestBody} from '../src/util/pull-request-body';
import {RawContent} from '../src/updaters/raw-content';
import {TagName} from '../src/util/tag-name';
import snapshot = require('snap-shot-it');
import {
  DuplicateReleaseError,
  FileNotFoundError,
  ConfigurationError,
  GitHubAPIError,
} from '../src/errors';
import {RequestError} from '@octokit/request-error';
import * as nock from 'nock';
import {LinkedVersions} from '../src/plugins/linked-versions';
import {MavenWorkspace} from '../src/plugins/maven-workspace';
const fetch = require('node-fetch');

nock.disableNetConnect();

const sandbox = sinon.createSandbox();
const fixturesPath = './test/fixtures';

function mockPullRequests(
  github: GitHub,
  openPullRequests: PullRequest[],
  mergedPullRequests: PullRequest[] = [],
  closedPullRequests: PullRequest[] = []
): sinon.SinonStub {
  async function* fakeGenerator() {
    for (const pullRequest of openPullRequests) {
      yield pullRequest;
    }
  }
  async function* mergedGenerator() {
    for (const pullRequest of mergedPullRequests) {
      yield pullRequest;
    }
  }
  async function* closedGenerator() {
    for (const pullRequest of closedPullRequests) {
      yield pullRequest;
    }
  }
  return sandbox
    .stub(github, 'pullRequestIterator')
    .withArgs(sinon.match.string, 'OPEN')
    .returns(fakeGenerator())
    .withArgs(sinon.match.string, 'MERGED')
    .returns(mergedGenerator())
    .withArgs(sinon.match.string, 'CLOSED')
    .returns(closedGenerator());
}

function mockCreateRelease(
  github: GitHub,
  releases: {
    id: number;
    sha: string;
    tagName: string;
    draft?: boolean;
    prerelease?: boolean;
    duplicate?: boolean;
  }[]
): sinon.SinonStub {
  const releaseStub = sandbox.stub(github, 'createRelease');
  for (const {id, sha, tagName, draft, duplicate} of releases) {
    const stub = releaseStub.withArgs(
      sinon.match.has(
        'tag',
        sinon.match((tag: TagName) => tag.toString() === tagName)
      )
    );
    if (duplicate) {
      stub.rejects(
        new DuplicateReleaseError(
          new RequestError('dup', 400, {
            response: {
              headers: {},
              status: 400,
              url: '',
              data: '',
            },
            request: {
              headers: {},
              method: 'POST',
              url: '',
            },
          }),
          tagName
        )
      );
    } else {
      stub.resolves({
        id,
        tagName,
        sha,
        url: 'https://path/to/release',
        notes: 'some release notes',
        draft,
      });
    }
  }
  return releaseStub;
}

function pullRequestBody(path: string): string {
  return readFileSync(resolve(fixturesPath, path), 'utf8').replace(
    /\r\n/g,
    '\n'
  );
}

describe('Manifest', () => {
  let github: GitHub;
  beforeEach(async () => {
    github = await GitHub.create({
      owner: 'fake-owner',
      repo: 'fake-repo',
      defaultBranch: 'main',
      token: 'fake-token',
      fetch,
    });
  });
  afterEach(() => {
    sandbox.restore();
  });

  describe('fromManifest', () => {
    it('should parse config and manifest from repository', async () => {
      const getFileContentsStub = sandbox.stub(
        github,
        'getFileContentsOnBranch'
      );
      getFileContentsStub
        .withArgs('release-please-config.json', 'main')
        .resolves(
          buildGitHubFileContent(fixturesPath, 'manifest/config/config.json')
        )
        .withArgs('.release-please-manifest.json', 'main')
        .resolves(
          buildGitHubFileContent(
            fixturesPath,
            'manifest/versions/versions.json'
          )
        );
      const manifest = await Manifest.fromManifest(
        github,
        github.repository.defaultBranch
      );
      expect(Object.keys(manifest.repositoryConfig)).lengthOf(8);
      expect(Object.keys(manifest.releasedVersions)).lengthOf(8);
    });
    it('should limit manifest loading to the given path', async () => {
      const getFileContentsStub = sandbox.stub(
        github,
        'getFileContentsOnBranch'
      );
      getFileContentsStub
        .withArgs('release-please-config.json', 'main')
        .resolves(
          buildGitHubFileContent(fixturesPath, 'manifest/config/config.json')
        )
        .withArgs('.release-please-manifest.json', 'main')
        .resolves(
          buildGitHubFileContent(
            fixturesPath,
            'manifest/versions/versions.json'
          )
        );
      const manifest = await Manifest.fromManifest(
        github,
        github.repository.defaultBranch,
        undefined,
        undefined,
        undefined,
        'packages/gcf-utils'
      );
      expect(Object.keys(manifest.repositoryConfig)).lengthOf(1);
      expect(
        manifest.repositoryConfig['packages/gcf-utils'].releaseType
      ).to.eql('node');
      expect(Object.keys(manifest.releasedVersions)).lengthOf(8);
    });
    it('should override release-as with the given argument', async () => {
      const getFileContentsStub = sandbox.stub(
        github,
        'getFileContentsOnBranch'
      );
      getFileContentsStub
        .withArgs('release-please-config.json', 'main')
        .resolves(
          buildGitHubFileContent(fixturesPath, 'manifest/config/config.json')
        )
        .withArgs('.release-please-manifest.json', 'main')
        .resolves(
          buildGitHubFileContent(
            fixturesPath,
            'manifest/versions/versions.json'
          )
        );
      const manifest = await Manifest.fromManifest(
        github,
        github.repository.defaultBranch,
        undefined,
        undefined,
        undefined,
        'packages/gcf-utils',
        '12.34.56'
      );
      expect(Object.keys(manifest.repositoryConfig)).lengthOf(1);
      expect(manifest.repositoryConfig['packages/gcf-utils'].releaseAs).to.eql(
        '12.34.56'
      );
      expect(Object.keys(manifest.releasedVersions)).lengthOf(8);
    });
    it('should read the default release-type from manifest', async () => {
      const getFileContentsStub = sandbox.stub(
        github,
        'getFileContentsOnBranch'
      );
      getFileContentsStub
        .withArgs('release-please-config.json', 'main')
        .resolves(
          buildGitHubFileContent(
            fixturesPath,
            'manifest/config/root-release-type.json'
          )
        )
        .withArgs('.release-please-manifest.json', 'main')
        .resolves(
          buildGitHubFileContent(
            fixturesPath,
            'manifest/versions/versions.json'
          )
        );
      const manifest = await Manifest.fromManifest(
        github,
        github.repository.defaultBranch
      );
      expect(manifest.repositoryConfig['.'].releaseType).to.eql('java-yoshi');
      expect(manifest.repositoryConfig['node-package'].releaseType).to.eql(
        'node'
      );
    });
    it('should read custom pull request title patterns from manifest', async () => {
      const getFileContentsStub = sandbox.stub(
        github,
        'getFileContentsOnBranch'
      );
      getFileContentsStub
        .withArgs('release-please-config.json', 'main')
        .resolves(
          buildGitHubFileContent(
            fixturesPath,
            'manifest/config/group-pr-title-pattern.json'
          )
        )
        .withArgs('.release-please-manifest.json', 'main')
        .resolves(
          buildGitHubFileContent(
            fixturesPath,
            'manifest/versions/versions.json'
          )
        );
      const manifest = await Manifest.fromManifest(
        github,
        github.repository.defaultBranch
      );
      expect(manifest['groupPullRequestTitlePattern']).to.eql(
        'chore${scope}: release${component} v${version}'
      );
      expect(
        manifest.repositoryConfig['packages/cron-utils'].pullRequestTitlePattern
      ).to.eql('chore${scope}: send it v${version}');
    });

    it('should read custom tag separator from manifest', async () => {
      const getFileContentsStub = sandbox.stub(
        github,
        'getFileContentsOnBranch'
      );
      getFileContentsStub
        .withArgs('release-please-config.json', 'main')
        .resolves(
          buildGitHubFileContent(
            fixturesPath,
            'manifest/config/tag-separator.json'
          )
        )
        .withArgs('.release-please-manifest.json', 'main')
        .resolves(
          buildGitHubFileContent(
            fixturesPath,
            'manifest/versions/versions.json'
          )
        );
      const manifest = await Manifest.fromManifest(
        github,
        github.repository.defaultBranch
      );
      expect(manifest.repositoryConfig['.'].tagSeparator).to.eql('-');
      expect(
        manifest.repositoryConfig['packages/bot-config-utils'].tagSeparator
      ).to.eql('/');
    });

    it('should read extra files from manifest', async () => {
      const getFileContentsStub = sandbox.stub(
        github,
        'getFileContentsOnBranch'
      );
      getFileContentsStub
        .withArgs('release-please-config.json', 'main')
        .resolves(
          buildGitHubFileContent(
            fixturesPath,
            'manifest/config/extra-files.json'
          )
        )
        .withArgs('.release-please-manifest.json', 'main')
        .resolves(
          buildGitHubFileContent(
            fixturesPath,
            'manifest/versions/versions.json'
          )
        );
      const manifest = await Manifest.fromManifest(
        github,
        github.repository.defaultBranch
      );
      expect(manifest.repositoryConfig['.'].extraFiles).to.eql([
        'default.txt',
        {
          type: 'json',
          path: 'path/default.json',
          jsonpath: '$.version',
        },
      ]);
      expect(
        manifest.repositoryConfig['packages/bot-config-utils'].extraFiles
      ).to.eql([
        'foo.txt',
        {
          type: 'json',
          path: 'path/bar.json',
          jsonpath: '$.version',
        },
      ]);
    });

    it('should read custom include component in tag from manifest', async () => {
      const getFileContentsStub = sandbox.stub(
        github,
        'getFileContentsOnBranch'
      );
      getFileContentsStub
        .withArgs('release-please-config.json', 'main')
        .resolves(
          buildGitHubFileContent(
            fixturesPath,
            'manifest/config/include-component-in-tag.json'
          )
        )
        .withArgs('.release-please-manifest.json', 'main')
        .resolves(
          buildGitHubFileContent(
            fixturesPath,
            'manifest/versions/versions.json'
          )
        );
      const manifest = await Manifest.fromManifest(
        github,
        github.repository.defaultBranch
      );
      expect(manifest.repositoryConfig['.'].includeComponentInTag).to.be.false;
      expect(
        manifest.repositoryConfig['packages/bot-config-utils']
          .includeComponentInTag
      ).to.be.true;
    });

    it('should read custom include v in tag from manifest', async () => {
      const getFileContentsStub = sandbox.stub(
        github,
        'getFileContentsOnBranch'
      );
      getFileContentsStub
        .withArgs('release-please-config.json', 'main')
        .resolves(
          buildGitHubFileContent(
            fixturesPath,
            'manifest/config/include-v-in-tag.json'
          )
        )
        .withArgs('.release-please-manifest.json', 'main')
        .resolves(
          buildGitHubFileContent(
            fixturesPath,
            'manifest/versions/versions.json'
          )
        );
      const manifest = await Manifest.fromManifest(
        github,
        github.repository.defaultBranch
      );
      expect(manifest.repositoryConfig['.'].includeVInTag).to.be.false;
      expect(
        manifest.repositoryConfig['packages/bot-config-utils'].includeVInTag
      ).to.be.true;
    });

    it('should read custom labels from manifest', async () => {
      const getFileContentsStub = sandbox.stub(
        github,
        'getFileContentsOnBranch'
      );
      getFileContentsStub
        .withArgs('release-please-config.json', 'main')
        .resolves(
          buildGitHubFileContent(fixturesPath, 'manifest/config/labels.json')
        )
        .withArgs('.release-please-manifest.json', 'main')
        .resolves(
          buildGitHubFileContent(
            fixturesPath,
            'manifest/versions/versions.json'
          )
        );
      const manifest = await Manifest.fromManifest(
        github,
        github.repository.defaultBranch
      );
      expect(manifest['labels']).to.deep.equal(['custom: pending']);
      expect(manifest['releaseLabels']).to.deep.equal(['custom: tagged']);
    });
    it('should read extra labels from manifest', async () => {
      const getFileContentsStub = sandbox.stub(
        github,
        'getFileContentsOnBranch'
      );
      getFileContentsStub
        .withArgs('release-please-config.json', 'main')
        .resolves(
          buildGitHubFileContent(
            fixturesPath,
            'manifest/config/extra-labels.json'
          )
        )
        .withArgs('.release-please-manifest.json', 'main')
        .resolves(
          buildGitHubFileContent(
            fixturesPath,
            'manifest/versions/versions.json'
          )
        );
      const manifest = await Manifest.fromManifest(
        github,
        github.repository.defaultBranch
      );
      expect(manifest.repositoryConfig['.'].extraLabels).to.deep.equal([
        'lang: java',
      ]);
      expect(manifest.repositoryConfig['node-lib'].extraLabels).to.deep.equal([
        'lang: nodejs',
      ]);
    });
    it('should read exclude paths from manifest', async () => {
      const getFileContentsStub = sandbox.stub(
        github,
        'getFileContentsOnBranch'
      );
      getFileContentsStub
        .withArgs('release-please-config.json', 'main')
        .resolves(
          buildGitHubFileContent(
            fixturesPath,
            'manifest/config/exclude-paths.json'
          )
        )
        .withArgs('.release-please-manifest.json', 'main')
        .resolves(
          buildGitHubFileContent(
            fixturesPath,
            'manifest/versions/versions.json'
          )
        );
      const manifest = await Manifest.fromManifest(
        github,
        github.repository.defaultBranch
      );
      expect(manifest.repositoryConfig['.'].excludePaths).to.deep.equal([
        'path-root-ignore',
      ]);
      expect(manifest.repositoryConfig['node-lib'].excludePaths).to.deep.equal([
        'path-ignore',
      ]);
    });
    it('should build simple plugins from manifest', async () => {
      const getFileContentsStub = sandbox.stub(
        github,
        'getFileContentsOnBranch'
      );
      getFileContentsStub
        .withArgs('release-please-config.json', 'main')
        .resolves(
          buildGitHubFileContent(fixturesPath, 'manifest/config/plugins.json')
        )
        .withArgs('.release-please-manifest.json', 'main')
        .resolves(
          buildGitHubFileContent(
            fixturesPath,
            'manifest/versions/versions.json'
          )
        );
      const manifest = await Manifest.fromManifest(
        github,
        github.repository.defaultBranch
      );
      expect(manifest.plugins).lengthOf(2);
      expect(manifest.plugins[0]).instanceOf(NodeWorkspace);
      expect(manifest.plugins[1]).instanceOf(CargoWorkspace);
    });
    it('should build complex plugins from manifest', async () => {
      const getFileContentsStub = sandbox.stub(
        github,
        'getFileContentsOnBranch'
      );
      getFileContentsStub
        .withArgs('release-please-config.json', 'main')
        .resolves(
          buildGitHubFileContent(
            fixturesPath,
            'manifest/config/complex-plugins.json'
          )
        )
        .withArgs('.release-please-manifest.json', 'main')
        .resolves(
          buildGitHubFileContent(
            fixturesPath,
            'manifest/versions/versions.json'
          )
        );
      const manifest = await Manifest.fromManifest(
        github,
        github.repository.defaultBranch
      );
      expect(manifest.plugins).lengthOf(1);
      expect(manifest.plugins[0]).instanceOf(LinkedVersions);
      const plugin = manifest.plugins[0] as LinkedVersions;
      expect(plugin.groupName).to.eql('grouped components');
      expect(plugin.components).to.eql(new Set(['pkg2', 'pkg3']));
    });
    it('should build maven-workspace from manifest', async () => {
      const getFileContentsStub = sandbox.stub(
        github,
        'getFileContentsOnBranch'
      );
      getFileContentsStub
        .withArgs('release-please-config.json', 'main')
        .resolves(
          buildGitHubFileContent(
            fixturesPath,
            'manifest/config/maven-workspace-plugins.json'
          )
        )
        .withArgs('.release-please-manifest.json', 'main')
        .resolves(
          buildGitHubFileContent(
            fixturesPath,
            'manifest/versions/versions.json'
          )
        );
      const manifest = await Manifest.fromManifest(
        github,
        github.repository.defaultBranch
      );
      expect(manifest.plugins).lengthOf(1);
      expect(manifest.plugins[0]).instanceOf(MavenWorkspace);
      const plugin = manifest.plugins[0] as MavenWorkspace;
      expect(plugin.considerAllArtifacts).to.be.true;
    });
    it('should configure search depth from manifest', async () => {
      const getFileContentsStub = sandbox.stub(
        github,
        'getFileContentsOnBranch'
      );
      getFileContentsStub
        .withArgs('release-please-config.json', 'main')
        .resolves(
          buildGitHubFileContent(
            fixturesPath,
            'manifest/config/search-depth.json'
          )
        )
        .withArgs('.release-please-manifest.json', 'main')
        .resolves(
          buildGitHubFileContent(
            fixturesPath,
            'manifest/versions/versions.json'
          )
        );
      const manifest = await Manifest.fromManifest(
        github,
        github.repository.defaultBranch
      );
      expect(manifest.releaseSearchDepth).to.eql(10);
      expect(manifest.commitSearchDepth).to.eql(50);
    });

    it('should read changelog host from manifest', async () => {
      const getFileContentsStub = sandbox.stub(
        github,
        'getFileContentsOnBranch'
      );
      getFileContentsStub
        .withArgs('release-please-config.json', 'main')
        .resolves(
          buildGitHubFileContent(
            fixturesPath,
            'manifest/config/changelog-host.json'
          )
        )
        .withArgs('.release-please-manifest.json', 'main')
        .resolves(
          buildGitHubFileContent(
            fixturesPath,
            'manifest/versions/versions.json'
          )
        );
      const manifest = await Manifest.fromManifest(
        github,
        github.repository.defaultBranch
      );
      expect(manifest.repositoryConfig['.'].changelogHost).to.eql(
        'https://example.com'
      );
      expect(
        manifest.repositoryConfig['packages/bot-config-utils'].changelogHost
      ).to.eql('https://override.example.com');
    });

    it('should read changelog type from manifest', async () => {
      const getFileContentsStub = sandbox.stub(
        github,
        'getFileContentsOnBranch'
      );
      getFileContentsStub
        .withArgs('release-please-config.json', 'main')
        .resolves(
          buildGitHubFileContent(
            fixturesPath,
            'manifest/config/changelog-type.json'
          )
        )
        .withArgs('.release-please-manifest.json', 'main')
        .resolves(
          buildGitHubFileContent(
            fixturesPath,
            'manifest/versions/versions.json'
          )
        );
      const manifest = await Manifest.fromManifest(
        github,
        github.repository.defaultBranch
      );
      expect(manifest.repositoryConfig['.'].changelogType).to.eql('github');
      expect(
        manifest.repositoryConfig['packages/bot-config-utils'].changelogType
      ).to.eql('default');
    });

    it('should read changelog path from manifest', async () => {
      const getFileContentsStub = sandbox.stub(
        github,
        'getFileContentsOnBranch'
      );
      getFileContentsStub
        .withArgs('release-please-config.json', 'main')
        .resolves(
          buildGitHubFileContent(
            fixturesPath,
            'manifest/config/changelog-path.json'
          )
        )
        .withArgs('.release-please-manifest.json', 'main')
        .resolves(
          buildGitHubFileContent(
            fixturesPath,
            'manifest/versions/versions.json'
          )
        );
      const manifest = await Manifest.fromManifest(
        github,
        github.repository.defaultBranch
      );
      expect(manifest.repositoryConfig['.'].changelogPath).to.eql(
        'docs/foo.md'
      );
      expect(
        manifest.repositoryConfig['packages/bot-config-utils'].changelogPath
      ).to.eql('docs/bar.md');
    });

    it('should read versioning type from manifest', async () => {
      const getFileContentsStub = sandbox.stub(
        github,
        'getFileContentsOnBranch'
      );
      getFileContentsStub
        .withArgs('release-please-config.json', 'main')
        .resolves(
          buildGitHubFileContent(
            fixturesPath,
            'manifest/config/versioning.json'
          )
        )
        .withArgs('.release-please-manifest.json', 'main')
        .resolves(
          buildGitHubFileContent(
            fixturesPath,
            'manifest/versions/versions.json'
          )
        );
      const manifest = await Manifest.fromManifest(
        github,
        github.repository.defaultBranch
      );
      expect(manifest.repositoryConfig['.'].versioning).to.eql(
        'always-bump-patch'
      );
      expect(
        manifest.repositoryConfig['packages/bot-config-utils'].versioning
      ).to.eql('default');
    });

    it('should read plugins from manifest', async () => {
      const getFileContentsStub = sandbox.stub(
        github,
        'getFileContentsOnBranch'
      );
      getFileContentsStub
        .withArgs('release-please-config.json', 'main')
        .resolves(
          buildGitHubFileContent(
            fixturesPath,
            'manifest/config/node-workspace-plugins.json'
          )
        )
        .withArgs('.release-please-manifest.json', 'main')
        .resolves(
          buildGitHubFileContent(
            fixturesPath,
            'manifest/versions/versions.json'
          )
        );
      const manifest = await Manifest.fromManifest(
        github,
        github.repository.defaultBranch
      );
      expect(manifest.plugins).lengthOf(1);
      expect(manifest.plugins[0]).instanceOf(NodeWorkspace);
      const workspacePlugin = manifest.plugins[0] as NodeWorkspace;
      expect(workspacePlugin.updatePeerDependencies).to.be.true;
    });

    it('should throw a configuration error for a missing manifest config', async () => {
      const getFileContentsStub = sandbox.stub(
        github,
        'getFileContentsOnBranch'
      );
      getFileContentsStub
        .withArgs('release-please-config.json', 'main')
        .rejects(new FileNotFoundError('.release-please-config.json'))
        .withArgs('.release-please-manifest.json', 'main')
        .resolves(
          buildGitHubFileContent(
            fixturesPath,
            'manifest/versions/versions.json'
          )
        );
      await assert.rejects(async () => {
        await Manifest.fromManifest(github, github.repository.defaultBranch);
      }, ConfigurationError);
    });

    it('should throw a configuration error for a missing manifest versions file', async () => {
      const getFileContentsStub = sandbox.stub(
        github,
        'getFileContentsOnBranch'
      );
      getFileContentsStub
        .withArgs('release-please-config.json', 'main')
        .resolves(
          buildGitHubFileContent(fixturesPath, 'manifest/config/config.json')
        )
        .withArgs('.release-please-manifest.json', 'main')
        .rejects(new FileNotFoundError('.release-please-manifest.json'));
      await assert.rejects(async () => {
        await Manifest.fromManifest(github, github.repository.defaultBranch);
      }, ConfigurationError);
    });

    it('should throw a configuration error for a malformed manifest config', async () => {
      const getFileContentsStub = sandbox.stub(
        github,
        'getFileContentsOnBranch'
      );
      getFileContentsStub
        .withArgs('release-please-config.json', 'main')
        .resolves(buildGitHubFileRaw('{"malformed json"'))
        .withArgs('.release-please-manifest.json', 'main')
        .resolves(
          buildGitHubFileContent(
            fixturesPath,
            'manifest/versions/versions.json'
          )
        );
      await assert.rejects(
        async () => {
          await Manifest.fromManifest(github, github.repository.defaultBranch);
        },
        e => {
          console.log(e);
          return e instanceof ConfigurationError && e.message.includes('parse');
        }
      );
    });

    it('should throw a configuration error for a malformed manifest config', async () => {
      const getFileContentsStub = sandbox.stub(
        github,
        'getFileContentsOnBranch'
      );
      getFileContentsStub
        .withArgs('release-please-config.json', 'main')
        .resolves(
          buildGitHubFileContent(fixturesPath, 'manifest/config/config.json')
        )
        .withArgs('.release-please-manifest.json', 'main')
        .resolves(buildGitHubFileRaw('{"malformed json"'));
      await assert.rejects(
        async () => {
          await Manifest.fromManifest(github, github.repository.defaultBranch);
        },
        e => {
          console.log(e);
          return e instanceof ConfigurationError && e.message.includes('parse');
        }
      );
    });
    it('should consider draft-pull-requests', async () => {
      const getFileContentsStub = sandbox.stub(
        github,
        'getFileContentsOnBranch'
      );
      getFileContentsStub
        .withArgs('release-please-config.json', 'main')
        .resolves(
          buildGitHubFileContent(
            fixturesPath,
            'manifest/config/draft-pull-request.json'
          )
        )
        .withArgs('.release-please-manifest.json', 'main')
        .resolves(
          buildGitHubFileContent(
            fixturesPath,
            'manifest/versions/versions.json'
          )
        );
      const manifest = await Manifest.fromManifest(
        github,
        github.repository.defaultBranch
      );
      expect(manifest.repositoryConfig['.'].draftPullRequest).to.be.true;
      expect(manifest.repositoryConfig['node-packages'].draftPullRequest).to.be
        .false;
    });
  });

  describe('fromConfig', () => {
    it('should pass strategy options to the strategy', async () => {
      mockCommits(sandbox, github, [
        {
          sha: 'abc123',
          message: 'some commit message',
          files: [],
          pullRequest: {
            headBranchName: 'release-please/branches/main',
            baseBranchName: 'main',
            number: 123,
            title: 'chore: release 1.2.3',
            body: '',
            labels: [],
            files: [],
          },
        },
      ]);
      mockReleases(sandbox, github, [
        {
          id: 123456,
          tagName: 'v1.2.3',
          sha: 'abc123',
          url: 'http://path/to/release',
        },
      ]);

      const manifest = await Manifest.fromConfig(github, 'target-branch', {
        releaseType: 'simple',
        bumpMinorPreMajor: true,
        bumpPatchForMinorPreMajor: true,
      });
      expect(Object.keys(manifest.repositoryConfig)).lengthOf(1);
      expect(Object.keys(manifest.releasedVersions)).lengthOf(1);
    });
    it('should find custom release pull request title', async () => {
      mockCommits(sandbox, github, [
        {
          sha: 'abc123',
          message: 'some commit message',
          files: [],
          pullRequest: {
            headBranchName:
              'release-please--branches--main--components--foobar',
            baseBranchName: 'main',
            title: 'release: 1.2.3',
            number: 123,
            body: '',
            labels: [],
            files: [],
          },
        },
      ]);
      mockReleases(sandbox, github, [
        {
          id: 123456,
          tagName: 'v1.2.3',
          sha: 'abc123',
          url: 'http://path/to/release',
        },
      ]);

      const manifest = await Manifest.fromConfig(github, 'target-branch', {
        releaseType: 'simple',
        bumpMinorPreMajor: true,
        bumpPatchForMinorPreMajor: true,
        pullRequestTitlePattern: 'release: ${version}',
        component: 'foobar',
        includeComponentInTag: false,
      });
      expect(Object.keys(manifest.repositoryConfig)).lengthOf(1);
      expect(Object.keys(manifest.releasedVersions)).lengthOf(1);
    });
    it('finds previous release without tag', async () => {
      mockCommits(sandbox, github, [
        {
          sha: 'abc123',
          message: 'some commit message',
          files: [],
          pullRequest: {
            title: 'chore: release 1.2.3',
            headBranchName:
              'release-please--branches--main--components--foobar',
            baseBranchName: 'main',
            number: 123,
            body: '',
            labels: [],
            files: [],
          },
        },
      ]);
      mockReleases(sandbox, github, [
        {
          id: 123456,
          tagName: 'v1.2.3',
          sha: 'abc123',
          url: 'http://path/to/release',
        },
      ]);

      const manifest = await Manifest.fromConfig(github, 'target-branch', {
        releaseType: 'simple',
        bumpMinorPreMajor: true,
        bumpPatchForMinorPreMajor: true,
        component: 'foobar',
        includeComponentInTag: false,
      });
      expect(Object.keys(manifest.repositoryConfig)).lengthOf(1);
      expect(Object.keys(manifest.releasedVersions)).lengthOf(1);
    });
    it('finds previous release with tag', async () => {
      mockCommits(sandbox, github, [
        {
          sha: 'abc123',
          message: 'some commit message',
          files: [],
          pullRequest: {
            headBranchName: 'release-please/branches/main/components/foobar',
            baseBranchName: 'main',
            number: 123,
            title: 'chore: release foobar 1.2.3',
            body: '',
            labels: [],
            files: [],
          },
        },
      ]);
      mockReleases(sandbox, github, [
        {
          id: 123456,
          tagName: 'foobar-v1.2.3',
          sha: 'abc123',
          url: 'http://path/to/release',
        },
      ]);

      const manifest = await Manifest.fromConfig(github, 'target-branch', {
        releaseType: 'simple',
        bumpMinorPreMajor: true,
        bumpPatchForMinorPreMajor: true,
        component: 'foobar',
        includeComponentInTag: true,
      });
      expect(Object.keys(manifest.repositoryConfig)).lengthOf(1);
      expect(Object.keys(manifest.releasedVersions)).lengthOf(1);
    });
    it('finds manually tagged release', async () => {
      mockCommits(sandbox, github, [
        {
          sha: 'abc123',
          message: 'some commit message',
          files: [],
          pullRequest: {
            headBranchName: 'release-please/branches/main/components/foobar',
            baseBranchName: 'main',
            number: 123,
            title: 'chore: release foobar 1.2.3',
            body: '',
            labels: [],
            files: [],
          },
        },
      ]);
      mockReleases(sandbox, github, [
        {
          id: 123456,
          tagName: 'other-v3.3.3',
          sha: 'abc123',
          url: 'http://path/to/release',
        },
      ]);

      const manifest = await Manifest.fromConfig(github, 'target-branch', {
        releaseType: 'simple',
        bumpMinorPreMajor: true,
        bumpPatchForMinorPreMajor: true,
        component: 'other',
        includeComponentInTag: true,
      });
      expect(Object.keys(manifest.repositoryConfig)).lengthOf(1);
      expect(
        Object.keys(manifest.releasedVersions),
        'found release versions'
      ).lengthOf(1);
      expect(Object.values(manifest.releasedVersions)[0].toString()).to.eql(
        '3.3.3'
      );
    });
    it('finds legacy tags', async () => {
      mockCommits(sandbox, github, [
        {
          sha: 'abc123',
          message: 'some commit message',
          files: [],
          pullRequest: {
            headBranchName: 'release-please/branches/main/components/foobar',
            baseBranchName: 'main',
            number: 123,
            title: 'chore: release foobar 1.2.3',
            body: '',
            labels: [],
            files: [],
          },
        },
      ]);
      mockReleases(sandbox, github, []);
      mockTags(sandbox, github, [
        {
          name: 'other-v3.3.3',
          sha: 'abc123',
        },
      ]);

      const manifest = await Manifest.fromConfig(github, 'target-branch', {
        releaseType: 'simple',
        bumpMinorPreMajor: true,
        bumpPatchForMinorPreMajor: true,
        component: 'other',
        includeComponentInTag: true,
      });
      expect(Object.keys(manifest.repositoryConfig)).lengthOf(1);
      expect(
        Object.keys(manifest.releasedVersions),
        'found release versions'
      ).lengthOf(1);
      expect(Object.values(manifest.releasedVersions)[0].toString()).to.eql(
        '3.3.3'
      );
    });
    it('ignores manually tagged release if commit not found', async () => {
      mockCommits(sandbox, github, [
        {
          sha: 'abc123',
          message: 'some commit message',
          files: [],
          pullRequest: {
            headBranchName: 'release-please/branches/main/components/foobar',
            baseBranchName: 'main',
            number: 123,
            title: 'chore: release foobar 1.2.3',
            body: '',
            labels: [],
            files: [],
          },
        },
      ]);
      mockReleases(sandbox, github, [
        {
          id: 123456,
          tagName: 'other-v3.3.3',
          sha: 'def234',
          url: 'http://path/to/release',
        },
      ]);
      mockTags(sandbox, github, []);

      const manifest = await Manifest.fromConfig(github, 'target-branch', {
        releaseType: 'simple',
        bumpMinorPreMajor: true,
        bumpPatchForMinorPreMajor: true,
        component: 'other',
        includeComponentInTag: true,
      });
      expect(Object.keys(manifest.repositoryConfig)).lengthOf(1);
      expect(Object.keys(manifest.releasedVersions), 'found release versions')
        .to.be.empty;
    });
    it('finds largest manually tagged release', async () => {
      mockCommits(sandbox, github, [
        {
          sha: 'abc123',
          message: 'some commit message',
          files: [],
          pullRequest: {
            headBranchName: 'release-please/branches/main/components/foobar',
            baseBranchName: 'main',
            number: 123,
            title: 'chore: release foobar 1.2.3',
            body: '',
            labels: [],
            files: [],
          },
        },
        {
          sha: 'def234',
          message: 'some commit message',
          files: [],
          pullRequest: {
            headBranchName: 'release-please/branches/main/components/foobar',
            baseBranchName: 'main',
            number: 123,
            title: 'chore: release foobar 1.2.3',
            body: '',
            labels: [],
            files: [],
          },
        },
      ]);
      mockReleases(sandbox, github, [
        {
          id: 123456,
          tagName: 'other-v3.3.3',
          sha: 'abc123',
          url: 'http://path/to/release',
        },
        {
          id: 654321,
          tagName: 'other-v3.3.2',
          sha: 'def234',
          url: 'http://path/to/release',
        },
      ]);

      const manifest = await Manifest.fromConfig(github, 'target-branch', {
        releaseType: 'simple',
        bumpMinorPreMajor: true,
        bumpPatchForMinorPreMajor: true,
        component: 'other',
        includeComponentInTag: true,
      });
      expect(Object.keys(manifest.repositoryConfig)).lengthOf(1);
      expect(
        Object.keys(manifest.releasedVersions),
        'found release versions'
      ).lengthOf(1);
      expect(Object.values(manifest.releasedVersions)[0].toString()).to.eql(
        '3.3.3'
      );
    });
    it('finds largest found tagged', async () => {
      mockCommits(sandbox, github, [
        {
          sha: 'abc123',
          message: 'some commit message',
          files: [],
          pullRequest: {
            headBranchName: 'release-please/branches/main/components/foobar',
            baseBranchName: 'main',
            number: 123,
            title: 'chore: release foobar 1.2.3',
            body: '',
            labels: [],
            files: [],
          },
        },
        {
          sha: 'def234',
          message: 'some commit message',
          files: [],
          pullRequest: {
            headBranchName: 'release-please/branches/main/components/foobar',
            baseBranchName: 'main',
            number: 123,
            title: 'chore: release foobar 1.2.3',
            body: '',
            labels: [],
            files: [],
          },
        },
      ]);
      mockReleases(sandbox, github, []);
      mockTags(sandbox, github, [
        {
          name: 'other-v3.3.3',
          sha: 'abc123',
        },
        {
          name: 'other-v3.3.2',
          sha: 'def234',
        },
      ]);

      const manifest = await Manifest.fromConfig(github, 'target-branch', {
        releaseType: 'simple',
        bumpMinorPreMajor: true,
        bumpPatchForMinorPreMajor: true,
        component: 'other',
        includeComponentInTag: true,
      });
      expect(Object.keys(manifest.repositoryConfig)).lengthOf(1);
      expect(
        Object.keys(manifest.releasedVersions),
        'found release versions'
      ).lengthOf(1);
      expect(Object.values(manifest.releasedVersions)[0].toString()).to.eql(
        '3.3.3'
      );
    });
    it('finds manually tagged release commit over earlier automated commit', async () => {
      mockCommits(sandbox, github, [
        {
          sha: 'abc123',
          message: 'some commit message',
          files: [],
        },
        {
          sha: 'def234',
          message: 'this commit should be found',
          files: [],
        },
        {
          sha: 'ghi345',
          message: 'some commit message',
          files: [],
          pullRequest: {
            title: 'chore: release 3.3.1',
            headBranchName: 'release-please/branches/main',
            baseBranchName: 'main',
            number: 123,
            body: '',
            labels: [],
            files: [],
          },
        },
      ]);
      mockReleases(sandbox, github, [
        {
          id: 123456,
          tagName: 'v3.3.2',
          sha: 'def234',
          url: 'http://path/to/release',
        },
        {
          id: 654321,
          tagName: 'v3.3.1',
          sha: 'ghi345',
          url: 'http://path/to/release',
        },
      ]);
      mockTags(sandbox, github, []);

      const manifest = await Manifest.fromConfig(github, 'target-branch', {
        releaseType: 'simple',
        bumpMinorPreMajor: true,
        bumpPatchForMinorPreMajor: true,
      });
      expect(Object.keys(manifest.repositoryConfig)).lengthOf(1);
      expect(
        Object.keys(manifest.releasedVersions),
        'found release versions'
      ).lengthOf(1);
      expect(Object.values(manifest.releasedVersions)[0].toString()).to.eql(
        '3.3.2'
      );
    });
    it('allows configuring includeVInTag', async () => {
      mockCommits(sandbox, github, [
        {
          sha: 'abc123',
          message: 'some commit message',
          files: [],
          pullRequest: {
            headBranchName: 'release-please/branches/main',
            baseBranchName: 'main',
            number: 123,
            title: 'chore: release 1.2.3',
            body: '',
            labels: [],
            files: [],
          },
        },
      ]);
      mockReleases(sandbox, github, [
        {
          id: 123456,
          tagName: 'v1.2.3',
          sha: 'abc123',
          url: 'http://path/to/release',
        },
      ]);

      const manifest = await Manifest.fromConfig(github, 'target-branch', {
        releaseType: 'simple',
        includeVInTag: false,
      });
      expect(Object.keys(manifest.repositoryConfig)).lengthOf(1);
      expect(Object.keys(manifest.releasedVersions)).lengthOf(1);
      expect(manifest.repositoryConfig['.'].includeVInTag).to.be.false;
    });

    it('finds latest published release', async () => {
      mockReleases(sandbox, github, []);
      mockCommits(sandbox, github, [
        {
          sha: 'abc123',
          message: 'some commit message',
          files: [],
          pullRequest: {
            title: 'chore: release 1.2.4-SNAPSHOT',
            headBranchName: 'release-please/branches/main',
            baseBranchName: 'main',
            number: 123,
            body: '',
            labels: [],
            files: [],
          },
        },
        {
          sha: 'abc123',
          message: 'some commit message',
          files: [],
          pullRequest: {
            title: 'chore: release 1.2.3',
            headBranchName: 'release-please/branches/main',
            baseBranchName: 'main',
            mergeCommitOid: 'abc123',
            number: 123,
            body: '',
            labels: [],
            files: [],
          },
        },
      ]);

      const manifest = await Manifest.fromConfig(github, 'target-branch', {
        releaseType: 'java',
        includeComponentInTag: false,
      });
      expect(Object.keys(manifest.releasedVersions)).lengthOf(1);
      expect(manifest.releasedVersions['.'].toString()).to.be.equal('1.2.3');
    });
    it('falls back to release without component in tag', async () => {
      mockCommits(sandbox, github, [
        {
          sha: 'abc123',
          message: 'some commit message',
          files: [],
        },
        {
          sha: 'def234',
          message: 'this commit should be found',
          files: [],
        },
        {
          sha: 'ghi345',
          message: 'some commit message',
          files: [],
          pullRequest: {
            title: 'chore: release 3.3.1',
            // fails to match legacy branch name without component
            headBranchName: 'release-please/branches/main',
            baseBranchName: 'main',
            number: 123,
            body: '',
            labels: [],
            files: [],
          },
        },
      ]);
      mockReleases(sandbox, github, [
        {
          id: 123456,
          tagName: 'v3.3.1',
          sha: 'ghi345',
          url: 'http://path/to/release',
        },
      ]);
      mockTags(sandbox, github, []);

      const manifest = await Manifest.fromConfig(github, 'target-branch', {
        releaseType: 'simple',
        bumpMinorPreMajor: true,
        bumpPatchForMinorPreMajor: true,
        component: 'foobar',
        includeComponentInTag: false,
      });
      expect(Object.keys(manifest.repositoryConfig)).lengthOf(1);
      expect(
        Object.keys(manifest.releasedVersions),
        'found release versions'
      ).lengthOf(1);
      expect(Object.values(manifest.releasedVersions)[0].toString()).to.eql(
        '3.3.1'
      );
    });

    it('should fail if graphQL commits API is too slow', async () => {
      // In this scenario, graphQL fails with a 502 when pulling the list of
      // recent commits. We are unable to determine the latest release and thus
      // we should abort with the underlying API error.
      const scope = nock('https://api.github.com/')
        .post('/graphql')
        .times(6) // original + 5 retries
        .reply(502);
      const sleepStub = sandbox.stub(githubModule, 'sleepInMs').resolves();
      await assert.rejects(
        async () => {
          await Manifest.fromConfig(github, 'target-branch', {
            releaseType: 'simple',
            bumpMinorPreMajor: true,
            bumpPatchForMinorPreMajor: true,
            component: 'foobar',
            includeComponentInTag: false,
          });
        },
        error => {
          return (
            error instanceof GitHubAPIError &&
            (error as GitHubAPIError).status === 502
          );
        }
      );
      scope.done();
      sinon.assert.callCount(sleepStub, 5);
    });
  });

  describe('buildPullRequests', () => {
    describe('with basic config', () => {
      beforeEach(() => {
        mockReleases(sandbox, github, [
          {
            id: 123456,
            sha: 'abc123',
            tagName: 'v1.0.0',
            url: 'https://github.com/fake-owner/fake-repo/releases/tag/v1.0.0',
          },
        ]);
        mockCommits(sandbox, github, [
          {
            sha: 'def456',
            message: 'fix: some bugfix',
            files: [],
          },
          {
            sha: 'abc123',
            message: 'chore: release 1.0.0',
            files: [],
            pullRequest: {
              headBranchName: 'release-please/branches/main',
              baseBranchName: 'main',
              number: 123,
              title: 'chore: release 1.0.0',
              body: '',
              labels: [],
              files: [],
              sha: 'abc123',
            },
          },
        ]);
      });

      it('should handle single package repository', async () => {
        const manifest = new Manifest(
          github,
          'main',
          {
            '.': {
              releaseType: 'simple',
            },
          },
          {
            '.': Version.parse('1.0.0'),
          }
        );
        const pullRequests = await manifest.buildPullRequests();
        expect(pullRequests).lengthOf(1);
        const pullRequest = pullRequests[0];
        expect(pullRequest.version?.toString()).to.eql('1.0.1');
        // simple release type updates the changelog and version.txt
        assertHasUpdate(pullRequest.updates, 'CHANGELOG.md');
        assertHasUpdate(pullRequest.updates, 'version.txt');
        assertHasUpdate(pullRequest.updates, '.release-please-manifest.json');
        expect(pullRequest.headRefName).to.eql(
          'release-please--branches--main'
        );
      });

      it('should honour the manifestFile argument in Manifest.fromManifest', async () => {
        mockTags(sandbox, github, []);
        const getFileContentsStub = sandbox.stub(
          github,
          'getFileContentsOnBranch'
        );
        getFileContentsStub
          .withArgs('release-please-config.json', 'main')
          .resolves(
            buildGitHubFileContent(fixturesPath, 'manifest/config/simple.json')
          )
          .withArgs('non/default/path/manifest.json', 'main')
          .resolves(
            buildGitHubFileContent(
              fixturesPath,
              'manifest/versions/simple.json'
            )
          );
        const manifest = await Manifest.fromManifest(
          github,
          'main',
          undefined,
          'non/default/path/manifest.json'
        );
        const pullRequests = await manifest.buildPullRequests();
        expect(pullRequests).lengthOf(1);
        const pullRequest = pullRequests[0];
        assertHasUpdate(pullRequest.updates, 'non/default/path/manifest.json');
      });

      it('should create a draft pull request', async () => {
        const manifest = new Manifest(
          github,
          'main',
          {
            '.': {
              releaseType: 'simple',
              draftPullRequest: true,
            },
          },
          {
            '.': Version.parse('1.0.0'),
          }
        );
        const pullRequests = await manifest.buildPullRequests();
        expect(pullRequests).lengthOf(1);
        const pullRequest = pullRequests[0];
        expect(pullRequest.draft).to.be.true;
      });

      it('should create a draft pull request manifest wide', async () => {
        const manifest = new Manifest(
          github,
          'main',
          {
            '.': {
              releaseType: 'simple',
            },
          },
          {
            '.': Version.parse('1.0.0'),
          },
          {
            draftPullRequest: true,
          }
        );
        const pullRequests = await manifest.buildPullRequests();
        expect(pullRequests).lengthOf(1);
        const pullRequest = pullRequests[0];
        expect(pullRequest.draft).to.be.true;
      });

      it('allows customizing pull request labels', async () => {
        const manifest = new Manifest(
          github,
          'main',
          {
            '.': {
              releaseType: 'simple',
            },
          },
          {
            '.': Version.parse('1.0.0'),
          },
          {
            labels: ['some-special-label'],
          }
        );
        const pullRequests = await manifest.buildPullRequests();
        expect(pullRequests).lengthOf(1);
        const pullRequest = pullRequests[0];
        expect(pullRequest.labels).to.eql(['some-special-label']);
      });

      it('allows customizing pull request title', async () => {
        const manifest = new Manifest(
          github,
          'main',
          {
            '.': {
              releaseType: 'simple',
              pullRequestTitlePattern: 'release: ${version}',
            },
          },
          {
            '.': Version.parse('1.0.0'),
          }
        );
        const pullRequests = await manifest.buildPullRequests();
        expect(pullRequests).lengthOf(1);
        const pullRequest = pullRequests[0];
        expect(pullRequest.title.toString()).to.eql('release: 1.0.1');
      });

      it('allows customizing pull request header', async () => {
        const manifest = new Manifest(
          github,
          'main',
          {
            '.': {
              releaseType: 'simple',
              pullRequestHeader: 'No beep boop for you',
            },
          },
          {
            '.': Version.parse('1.0.0'),
          }
        );
        const pullRequests = await manifest.buildPullRequests();
        expect(pullRequests).lengthOf(1);
        const pullRequest = pullRequests[0];
        expect(pullRequest.body.header.toString()).to.eql(
          'No beep boop for you'
        );
      });

      it('allows customizing pull request footer', async () => {
        const manifest = new Manifest(
          github,
          'main',
          {
            '.': {
              releaseType: 'simple',
              pullRequestFooter: 'No reminder for you',
            },
          },
          {
            '.': Version.parse('1.0.0'),
          }
        );
        const pullRequests = await manifest.buildPullRequests();
        expect(pullRequests).lengthOf(1);
        const pullRequest = pullRequests[0];
        expect(pullRequest.body.footer.toString()).to.eql(
          'No reminder for you'
        );
      });
    });

    it('should find the component from config', async () => {
      mockReleases(sandbox, github, [
        {
          id: 123456,
          sha: 'abc123',
          tagName: 'pkg1-v1.0.0',
          url: 'https://github.com/fake-owner/fake-repo/releases/tag/pkg1-v1.0.0',
        },
      ]);
      mockCommits(sandbox, github, [
        {
          sha: 'def456',
          message: 'fix: some bugfix',
          files: [],
        },
        {
          sha: 'abc123',
          message: 'chore: release 1.0.0',
          files: [],
          pullRequest: {
            headBranchName: 'release-please/branches/main/components/pkg1',
            baseBranchName: 'main',
            number: 123,
            title: 'chore: release 1.0.0',
            body: '',
            labels: [],
            files: [],
            sha: 'abc123',
          },
        },
      ]);
      const getFileContentsStub = sandbox.stub(
        github,
        'getFileContentsOnBranch'
      );
      getFileContentsStub
        .withArgs('package.json', 'main')
        .resolves(
          buildGitHubFileContent(
            fixturesPath,
            'manifest/repo/node/pkg1/package.json'
          )
        );
      const manifest = new Manifest(
        github,
        'main',
        {
          '.': {
            releaseType: 'node',
          },
        },
        {
          '.': Version.parse('1.0.0'),
        }
      );
      const pullRequests = await manifest.buildPullRequests();
      expect(pullRequests).lengthOf(1);
      const pullRequest = pullRequests[0];
      expect(pullRequest.version?.toString()).to.eql('1.0.1');
      expect(pullRequest.headRefName).to.eql(
        'release-please--branches--main--components--pkg1'
      );
    });

    describe('with multiple packages', () => {
      beforeEach(() => {
        mockReleases(sandbox, github, [
          {
            id: 123456,
            sha: 'abc123',
            tagName: 'pkg1-v1.0.0',
            url: 'https://github.com/fake-owner/fake-repo/releases/tag/pkg1-v1.0.0',
          },
          {
            id: 654321,
            sha: 'def234',
            tagName: 'pkg2-v0.2.3',
            url: 'https://github.com/fake-owner/fake-repo/releases/tag/pkg2-v0.2.3',
          },
        ]);
        mockCommits(sandbox, github, [
          {
            sha: 'aaaaaa',
            message: 'fix: some bugfix',
            files: ['path/a/foo'],
          },
          {
            sha: 'abc123',
            message: 'chore: release main',
            files: [],
            pullRequest: {
              headBranchName: 'release-please/branches/main',
              baseBranchName: 'main',
              number: 123,
              title: 'chore: release main',
              body: '',
              labels: [],
              files: [],
              sha: 'abc123',
            },
          },
          {
            sha: 'bbbbbb',
            message: 'fix: some bugfix',
            files: ['path/b/foo'],
          },
          {
            sha: 'cccccc',
            message: 'fix: some bugfix',
            files: ['path/a/foo'],
          },
          {
            sha: 'def234',
            message: 'chore: release main',
            files: [],
            pullRequest: {
              headBranchName: 'release-please/branches/main',
              baseBranchName: 'main',
              number: 123,
              title: 'chore: release main',
              body: '',
              labels: [],
              files: [],
              sha: 'def234',
            },
          },
        ]);
      });
      it('should handle multiple package repository', async () => {
        const manifest = new Manifest(
          github,
          'main',
          {
            'path/a': {
              releaseType: 'simple',
              component: 'pkg1',
            },
            'path/b': {
              releaseType: 'simple',
              component: 'pkg2',
            },
          },
          {
            'path/a': Version.parse('1.0.0'),
            'path/b': Version.parse('0.2.3'),
          }
        );
        const pullRequests = await manifest.buildPullRequests();
        expect(pullRequests).lengthOf(1);
        expect(pullRequests[0].labels).to.eql(['autorelease: pending']);
        snapshot(dateSafe(pullRequests[0].body.toString()));
      });

      it('should handle pull request header/footer with multiple packages', async () => {
        const manifest = new Manifest(
          github,
          'main',
          {
            'path/a': {
              releaseType: 'simple',
              component: 'pkg1',
              pullRequestHeader: 'Header from pkg1',
            },
            'path/b': {
              releaseType: 'simple',
              component: 'pkg2',
              pullRequestHeader: 'Header from pkg2',
              pullRequestFooter: 'Footer from pkg2',
            },
          },
          {
            'path/a': Version.parse('1.0.0'),
            'path/b': Version.parse('0.2.3'),
          }
        );
        const pullRequests = await manifest.buildPullRequests();
        expect(pullRequests).lengthOf(1);
        const pullRequest = pullRequests[0];
        expect(pullRequest.body.header.toString()).to.eql('Header from pkg1');
        expect(pullRequest.body.footer.toString()).to.eql('Footer from pkg2');
      });
    });

    it('should allow creating multiple pull requests', async () => {
      mockReleases(sandbox, github, [
        {
          id: 123456,
          sha: 'abc123',
          tagName: 'pkg1-v1.0.0',
          url: 'https://github.com/fake-owner/fake-repo/releases/tag/pkg1-v1.0.0',
        },
        {
          id: 654321,
          sha: 'def234',
          tagName: 'pkg2-v0.2.3',
          url: 'https://github.com/fake-owner/fake-repo/releases/tag/pkg2-v1.0.0',
        },
      ]);
      mockCommits(sandbox, github, [
        {
          sha: 'aaaaaa',
          message: 'fix: some bugfix',
          files: ['path/a/foo'],
        },
        {
          sha: 'abc123',
          message: 'chore: release 1.0.0',
          files: [],
          pullRequest: {
            headBranchName: 'release-please/branches/main/components/pkg1',
            baseBranchName: 'main',
            number: 123,
            title: 'chore: release 1.0.0',
            body: '',
            labels: [],
            files: [],
            sha: 'abc123',
          },
        },
        {
          sha: 'bbbbbb',
          message: 'fix: some bugfix',
          files: ['path/b/foo'],
        },
        {
          sha: 'cccccc',
          message: 'fix: some bugfix',
          files: ['path/a/foo'],
        },
        {
          sha: 'def234',
          message: 'chore: release 0.2.3',
          files: [],
          pullRequest: {
            headBranchName: 'release-please/branches/main/components/pkg2',
            baseBranchName: 'main',
            number: 123,
            title: 'chore: release 0.2.3',
            body: '',
            labels: [],
            files: [],
            sha: 'def234',
          },
        },
      ]);
      const manifest = new Manifest(
        github,
        'main',
        {
          'path/a': {
            releaseType: 'simple',
            component: 'pkg1',
          },
          'path/b': {
            releaseType: 'simple',
            component: 'pkg2',
          },
        },
        {
          'path/a': Version.parse('1.0.0'),
          'path/b': Version.parse('0.2.3'),
        },
        {
          separatePullRequests: true,
        }
      );
      const pullRequests = await manifest.buildPullRequests();
      expect(pullRequests).lengthOf(2);
      snapshot(dateSafe(pullRequests[0].body.toString()));
      snapshot(dateSafe(pullRequests[1].body.toString()));
    });

<<<<<<< HEAD
    it('should allow forcing release-as on a single component', async () => {
=======
    it('should handle multiple package repository with Component commit footers', async () => {
      mockReleases(sandbox, github, [
        {
          id: 123456,
          sha: 'abc123',
          tagName: 'pkg1-v1.0.0',
          url: 'https://github.com/fake-owner/fake-repo/releases/tag/pkg1-v1.0.0',
        },
        {
          id: 654321,
          sha: 'def234',
          tagName: 'pkg2-v0.2.3',
          url: 'https://github.com/fake-owner/fake-repo/releases/tag/pkg2-v0.2.3',
        },
        {
          id: 987654,
          sha: 'def234',
          tagName: 'pkg3-v0.1.2',
          url: 'https://github.com/fake-owner/fake-repo/releases/tag/pkg3-v0.1.2',
        },
      ]);
      mockCommits(sandbox, github, [
        {
          sha: 'aaaaaa',
          message: 'fix: some bugfix',
          files: ['path/a/foo'],
        },
        {
          sha: 'abc123',
          message: 'chore: release main',
          files: [],
          pullRequest: {
            headBranchName: 'release-please/branches/main',
            baseBranchName: 'main',
            number: 123,
            title: 'chore: release main',
            body: '',
            labels: [],
            files: [],
            sha: 'abc123',
          },
        },
        {
          sha: 'bbbbbb',
          message: 'fix: some bugfix',
          files: ['path/b/foo'],
        },
        {
          sha: 'cccccc',
          message: 'fix: some bugfix',
          files: ['path/a/foo'],
        },
        {
          sha: 'dddddd',
          message:
            'chore(pkg3): transition to beta\n\nComponent: pkg3\nRelease-As: 0.1.2-beta',
          files: [],
        },
        {
          sha: 'def234',
          message: 'chore: release main',
          files: [],
          pullRequest: {
            headBranchName: 'release-please/branches/main',
            baseBranchName: 'main',
            number: 123,
            title: 'chore: release main',
            body: '',
            labels: [],
            files: [],
            sha: 'def234',
          },
        },
      ]);
      const manifest = new Manifest(
        github,
        'main',
        {
          'path/a': {
            releaseType: 'simple',
            component: 'pkg1',
          },
          'path/b': {
            releaseType: 'simple',
            component: 'pkg2',
          },
          'path/c': {
            releaseType: 'simple',
            component: 'pkg3',
          },
        },
        {
          'path/a': Version.parse('1.0.0'),
          'path/b': Version.parse('0.2.3'),
          'path/c': Version.parse('0.1.2'),
        }
      );
      const pullRequests = await manifest.buildPullRequests();
      expect(pullRequests).lengthOf(1);
      expect(pullRequests[0].labels).to.eql(['autorelease: pending']);
      snapshot(dateSafe(pullRequests[0].body.toString()));
    });

    it('should allow creating multiple pull requests', async () => {
>>>>>>> 4229c572
      mockReleases(sandbox, github, [
        {
          id: 123456,
          sha: 'abc123',
          tagName: 'pkg1-v1.0.0',
          url: 'https://github.com/fake-owner/fake-repo/releases/tag/pkg1-v1.0.0',
        },
        {
          id: 654321,
          sha: 'def234',
          tagName: 'pkg2-v0.2.3',
          url: 'https://github.com/fake-owner/fake-repo/releases/tag/pkg2-v1.0.0',
        },
      ]);
      mockCommits(sandbox, github, [
        {
          sha: 'aaaaaa',
          message: 'fix: some bugfix',
          files: ['path/a/foo'],
        },
        {
          sha: 'abc123',
          message: 'chore: release 1.0.0',
          files: [],
          pullRequest: {
            headBranchName: 'release-please/branches/main/components/pkg1',
            baseBranchName: 'main',
            number: 123,
            title: 'chore: release 1.0.0',
            body: '',
            labels: [],
            files: [],
            sha: 'abc123',
          },
        },
        {
          sha: 'bbbbbb',
          message: 'fix: some bugfix',
          files: ['path/b/foo'],
        },
        {
          sha: 'cccccc',
          message: 'fix: some bugfix',
          files: ['path/a/foo'],
        },
        {
          sha: 'def234',
          message: 'chore: release 0.2.3',
          files: [],
          pullRequest: {
            headBranchName: 'release-please/branches/main/components/pkg2',
            baseBranchName: 'main',
            number: 123,
            title: 'chore: release 0.2.3',
            body: '',
            labels: [],
            files: [],
            sha: 'def234',
          },
        },
      ]);
      const config = {
        'separate-pull-requests': true,
        packages: {
          'path/a': {
            'release-type': 'simple',
            component: 'pkg1',
          },
          'path/b': {
            'release-type': 'simple',
            component: 'pkg2',
            'release-as': '3.3.3',
          },
        },
      };
      const versions = {
        'path/a': '1.0.0',
        'path/b': '0.2.3',
      };
      sandbox
        .stub(github, 'getFileContentsOnBranch')
        .withArgs('release-please-config.json', 'main')
        .resolves(buildGitHubFileRaw(JSON.stringify(config)))
        .withArgs('.release-please-manifest.json', 'main')
        .resolves(buildGitHubFileRaw(JSON.stringify(versions)));
      const manifest = await Manifest.fromManifest(github, 'main');
      const pullRequests = await manifest.buildPullRequests();
      expect(pullRequests).lengthOf(2);
      expect(pullRequests[0].version?.toString()).to.eql('1.0.1');
      expect(pullRequests[1].version?.toString()).to.eql('3.3.3');
    });

    it('should allow forcing release-as on entire manifest', async () => {
      mockReleases(sandbox, github, [
        {
          id: 123456,
          sha: 'abc123',
          tagName: 'pkg1-v1.0.0',
          url: 'https://github.com/fake-owner/fake-repo/releases/tag/pkg1-v1.0.0',
        },
        {
          id: 654321,
          sha: 'def234',
          tagName: 'pkg2-v0.2.3',
          url: 'https://github.com/fake-owner/fake-repo/releases/tag/pkg2-v1.0.0',
        },
      ]);
      mockCommits(sandbox, github, [
        {
          sha: 'aaaaaa',
          message: 'fix: some bugfix',
          files: ['path/a/foo'],
        },
        {
          sha: 'abc123',
          message: 'chore: release 1.0.0',
          files: [],
          pullRequest: {
            headBranchName: 'release-please/branches/main/components/pkg1',
            baseBranchName: 'main',
            number: 123,
            title: 'chore: release 1.0.0',
            body: '',
            labels: [],
            files: [],
            sha: 'abc123',
          },
        },
        {
          sha: 'bbbbbb',
          message: 'fix: some bugfix',
          files: ['path/b/foo'],
        },
        {
          sha: 'cccccc',
          message: 'fix: some bugfix',
          files: ['path/a/foo'],
        },
        {
          sha: 'def234',
          message: 'chore: release 0.2.3',
          files: [],
          pullRequest: {
            headBranchName: 'release-please/branches/main/components/pkg2',
            baseBranchName: 'main',
            number: 123,
            title: 'chore: release 0.2.3',
            body: '',
            labels: [],
            files: [],
            sha: 'def234',
          },
        },
      ]);
      const config = {
        'release-as': '3.3.3',
        'separate-pull-requests': true,
        packages: {
          'path/a': {
            'release-type': 'simple',
            component: 'pkg1',
          },
          'path/b': {
            'release-type': 'simple',
            component: 'pkg2',
          },
        },
      };
      const versions = {
        'path/a': '1.0.0',
        'path/b': '0.2.3',
      };
      sandbox
        .stub(github, 'getFileContentsOnBranch')
        .withArgs('release-please-config.json', 'main')
        .resolves(buildGitHubFileRaw(JSON.stringify(config)))
        .withArgs('.release-please-manifest.json', 'main')
        .resolves(buildGitHubFileRaw(JSON.stringify(versions)));
      const manifest = await Manifest.fromManifest(github, 'main');
      const pullRequests = await manifest.buildPullRequests();
      expect(pullRequests).lengthOf(2);
      expect(pullRequests[0].version?.toString()).to.eql('3.3.3');
      expect(pullRequests[1].version?.toString()).to.eql('3.3.3');
    });

    it('should allow specifying a bootstrap sha', async () => {
      mockReleases(sandbox, github, []);
      mockCommits(sandbox, github, [
        {
          sha: 'aaaaaa',
          message: 'fix: some bugfix 1',
          files: ['path/a/foo'],
        },
        {
          sha: 'bbbbbb',
          message: 'fix: some bugfix 2',
          files: ['path/a/foo'],
        },
        {
          sha: 'cccccc',
          message: 'fix: some bugfix',
          files: ['path/b/foo'],
        },
        {
          sha: 'dddddd',
          message: 'fix: some bugfix',
          files: ['path/b/foo'],
        },
      ]);
      mockTags(sandbox, github, []);
      const config = {
        'bootstrap-sha': 'cccccc',
        'separate-pull-requests': true,
        packages: {
          'path/a': {
            'release-type': 'simple',
            component: 'pkg1',
          },
          'path/b': {
            'release-type': 'simple',
            component: 'pkg2',
          },
        },
      };
      const versions = {
        'path/a': '0.0.0',
        'path/b': '0.0.0',
      };
      sandbox
        .stub(github, 'getFileContentsOnBranch')
        .withArgs('release-please-config.json', 'main')
        .resolves(buildGitHubFileRaw(JSON.stringify(config)))
        .withArgs('.release-please-manifest.json', 'main')
        .resolves(buildGitHubFileRaw(JSON.stringify(versions)));
      const manifest = await Manifest.fromManifest(github, 'main');
      const pullRequests = await manifest.buildPullRequests();
      expect(pullRequests).lengthOf(1);
      expect(pullRequests[0].version?.toString()).to.eql('1.0.0');
    });

    it('should allow specifying a last release sha', async () => {
      mockReleases(sandbox, github, [
        {
          id: 123456,
          sha: 'abc123',
          tagName: 'pkg1-v1.0.0',
          url: 'https://github.com/fake-owner/fake-repo/releases/tag/pkg1-v1.0.0',
        },
        {
          id: 654321,
          sha: 'def234',
          tagName: 'pkg2-v0.2.3',
          url: 'https://github.com/fake-owner/fake-repo/releases/tag/pkg2-v1.0.0',
        },
      ]);
      mockCommits(sandbox, github, [
        {
          sha: 'aaaaaa',
          message: 'fix: some bugfix',
          files: ['path/a/foo'],
        },
        {
          sha: 'abc123',
          message: 'chore: release 1.0.0',
          files: [],
          pullRequest: {
            headBranchName: 'release-please/branches/main/components/pkg1',
            baseBranchName: 'main',
            number: 123,
            title: 'chore: release 1.0.0',
            body: '',
            labels: [],
            files: [],
            sha: 'abc123',
          },
        },
        {
          sha: 'bbbbbb',
          message: 'fix: some bugfix',
          files: ['path/b/foo'],
        },
        {
          sha: 'cccccc',
          message: 'fix: some bugfix',
          files: ['path/a/foo'],
        },
        {
          sha: 'def234',
          message: 'chore: release 0.2.3',
          files: [],
          pullRequest: {
            headBranchName: 'release-please/branches/main/components/pkg2',
            baseBranchName: 'main',
            number: 123,
            title: 'chore: release 0.2.3',
            body: '',
            labels: [],
            files: [],
            sha: 'def234',
          },
        },
      ]);
      mockTags(sandbox, github, []);
      const config = {
        'last-release-sha': 'bbbbbb',
        'separate-pull-requests': true,
        packages: {
          'path/a': {
            'release-type': 'simple',
            component: 'pkg1',
          },
          'path/b': {
            'release-type': 'simple',
            component: 'pkg2',
          },
        },
      };
      const versions = {
        'path/a': '0.0.0',
        'path/b': '0.0.0',
      };
      sandbox
        .stub(github, 'getFileContentsOnBranch')
        .withArgs('release-please-config.json', 'main')
        .resolves(buildGitHubFileRaw(JSON.stringify(config)))
        .withArgs('.release-please-manifest.json', 'main')
        .resolves(buildGitHubFileRaw(JSON.stringify(versions)));
      const manifest = await Manifest.fromManifest(github, 'main');
      const pullRequests = await manifest.buildPullRequests();
      expect(pullRequests).lengthOf(1);
      expect(pullRequests[0].version?.toString()).to.eql('1.0.0');
    });

    it('should allow customizing pull request title with root package with SPACE in component', async () => {
      mockReleases(sandbox, github, [
        {
          id: 1,
          sha: 'abc123',
          tagName: 'pkg1-v1.0.0',
          url: 'https://github.com/fake-owner/fake-repo/releases/tag/pkg1-v1.0.0',
        },
        {
          id: 2,
          sha: 'abc123',
          tagName: 'root-v1.2.0',
          url: 'https://github.com/fake-owner/fake-repo/releases/tag/root-v1.2.0',
        },
        {
          id: 3,
          sha: 'def234',
          tagName: 'pkg1-v1.0.1',
          url: 'https://github.com/fake-owner/fake-repo/releases/tag/pkg1-v1.0.1',
        },
        {
          id: 4,
          sha: 'def234',
          tagName: 'pkg2-v0.2.3',
          url: 'https://github.com/fake-owner/fake-repo/releases/tag/pkg2-v0.2.3',
        },
        {
          id: 5,
          sha: 'def234',
          tagName: 'root-v1.2.1',
          url: 'https://github.com/fake-owner/fake-repo/releases/tag/root-v1.2.1',
        },
      ]);
      mockCommits(sandbox, github, [
        {
          sha: 'aaaaaa',
          message: 'fix: some bugfix',
          files: ['path/a/foo'],
        },
        {
          sha: 'abc123',
          message: 'chore: release main',
          files: [],
          pullRequest: {
            headBranchName: 'release-please/branches/main',
            baseBranchName: 'main',
            number: 123,
            title: 'chore: release v1.2.0',
            body: '',
            labels: [],
            files: [],
            sha: 'abc123',
          },
        },
        {
          sha: 'bbbbbb',
          message: 'fix: some bugfix',
          files: ['path/b/foo'],
        },
        {
          sha: 'cccccc',
          message: 'fix: some bugfix',
          files: ['path/a/foo'],
        },
        {
          sha: 'def234',
          message: 'chore: release v1.2.1',
          files: [],
          pullRequest: {
            headBranchName: 'release-please/branches/main',
            baseBranchName: 'main',
            number: 123,
            title: 'chore: release v1.2.1',
            body: '',
            labels: [],
            files: [],
            sha: 'def234',
          },
        },
      ]);
      const manifest = new Manifest(
        github,
        'main',
        {
          '.': {
            releaseType: 'simple',
            component: 'root',
          },
          'path/a': {
            releaseType: 'simple',
            component: 'pkg1',
          },
          'path/b': {
            releaseType: 'simple',
            component: 'pkg2',
          },
        },
        {
          '.': Version.parse('1.2.1'),
          'path/a': Version.parse('1.0.1'),
          'path/b': Version.parse('0.2.3'),
        },
        {
          groupPullRequestTitlePattern:
            'chore${scope}: release${component} v${version}',
        }
      );
      const pullRequests = await manifest.buildPullRequests();
      expect(pullRequests).lengthOf(1);
      const pullRequest = pullRequests[0];
      expect(pullRequest.title.toString()).to.eql(
        'chore(main): release root v1.2.2'
      );
      snapshot(dateSafe(pullRequest.body.toString()));
    });

    it('should allow customizing pull request title with root package without SPACE in component', async () => {
      mockReleases(sandbox, github, [
        {
          id: 1,
          sha: 'abc123',
          tagName: 'pkg1-v1.0.0',
          url: 'https://github.com/fake-owner/fake-repo/releases/tag/pkg1-v1.0.0',
        },
        {
          id: 2,
          sha: 'abc123',
          tagName: 'root-v1.2.0',
          url: 'https://github.com/fake-owner/fake-repo/releases/tag/root-v1.2.0',
        },
        {
          id: 3,
          sha: 'def234',
          tagName: 'pkg1-v1.0.1',
          url: 'https://github.com/fake-owner/fake-repo/releases/tag/pkg1-v1.0.1',
        },
        {
          id: 4,
          sha: 'def234',
          tagName: 'pkg2-v0.2.3',
          url: 'https://github.com/fake-owner/fake-repo/releases/tag/pkg2-v0.2.3',
        },
        {
          id: 5,
          sha: 'def234',
          tagName: 'root-v1.2.1',
          url: 'https://github.com/fake-owner/fake-repo/releases/tag/root-v1.2.1',
        },
      ]);
      mockCommits(sandbox, github, [
        {
          sha: 'aaaaaa',
          message: 'fix: some bugfix',
          files: ['path/a/foo'],
        },
        {
          sha: 'abc123',
          message: 'chore: release main',
          files: [],
          pullRequest: {
            headBranchName: 'release-please/branches/main',
            baseBranchName: 'main',
            number: 123,
            title: 'chore: release v1.2.0',
            body: '',
            labels: [],
            files: [],
            sha: 'abc123',
          },
        },
        {
          sha: 'bbbbbb',
          message: 'fix: some bugfix',
          files: ['path/b/foo'],
        },
        {
          sha: 'cccccc',
          message: 'fix: some bugfix',
          files: ['path/a/foo'],
        },
        {
          sha: 'def234',
          message: 'chore: release v1.2.1',
          files: [],
          pullRequest: {
            headBranchName: 'release-please/branches/main',
            baseBranchName: 'main',
            number: 123,
            title: 'chore: release v1.2.1',
            body: '',
            labels: [],
            files: [],
            sha: 'def234',
          },
        },
      ]);
      const manifest = new Manifest(
        github,
        'main',
        {
          '.': {
            releaseType: 'simple',
            component: 'root',
            componentNoSpace: true,
          },
          'path/a': {
            releaseType: 'simple',
            component: 'pkg1',
            componentNoSpace: true,
          },
          'path/b': {
            releaseType: 'simple',
            component: 'pkg2',
            componentNoSpace: true,
          },
        },
        {
          '.': Version.parse('1.2.1'),
          'path/a': Version.parse('1.0.1'),
          'path/b': Version.parse('0.2.3'),
        },
        {
          groupPullRequestTitlePattern:
            'chore${scope}: release ${component} v${version}',
        }
      );
      const pullRequests = await manifest.buildPullRequests();
      expect(pullRequests).lengthOf(1);
      const pullRequest = pullRequests[0];
      expect(pullRequest.title.toString()).to.eql(
        'chore(main): release root v1.2.2'
      );
      snapshot(dateSafe(pullRequest.body.toString()));
    });

    it('should allow customizing pull request title without root package with space', async () => {
      mockReleases(sandbox, github, [
        {
          id: 1,
          sha: 'abc123',
          tagName: 'pkg1-v1.0.0',
          url: 'https://github.com/fake-owner/fake-repo/releases/tag/pkg1-v1.0.0',
        },
        {
          id: 2,
          sha: 'def234',
          tagName: 'pkg1-v1.0.1',
          url: 'https://github.com/fake-owner/fake-repo/releases/tag/pkg1-v1.0.1',
        },
        {
          id: 3,
          sha: 'def234',
          tagName: 'pkg2-v0.2.3',
          url: 'https://github.com/fake-owner/fake-repo/releases/tag/pkg2-v0.2.3',
        },
      ]);
      mockCommits(sandbox, github, [
        {
          sha: 'aaaaaa',
          message: 'fix: some bugfix',
          files: ['path/a/foo'],
        },
        {
          sha: 'abc123',
          message: 'chore: release main',
          files: [],
          pullRequest: {
            headBranchName: 'release-please/branches/main',
            baseBranchName: 'main',
            number: 123,
            title: 'chore: release v1.2.0',
            body: '',
            labels: [],
            files: [],
            sha: 'abc123',
          },
        },
        {
          sha: 'bbbbbb',
          message: 'fix: some bugfix',
          files: ['path/b/foo'],
        },
        {
          sha: 'cccccc',
          message: 'fix: some bugfix',
          files: ['path/a/foo'],
        },
        {
          sha: 'def234',
          message: 'chore: release v1.2.1',
          files: [],
          pullRequest: {
            headBranchName: 'release-please/branches/main',
            baseBranchName: 'main',
            number: 123,
            title: 'chore: release v1.2.1',
            body: '',
            labels: [],
            files: [],
            sha: 'def234',
          },
        },
      ]);
      const manifest = new Manifest(
        github,
        'main',
        {
          'path/a': {
            releaseType: 'simple',
            component: 'pkg1',
          },
          'path/b': {
            releaseType: 'simple',
            component: 'pkg2',
          },
        },
        {
          'path/a': Version.parse('1.0.1'),
          'path/b': Version.parse('0.2.3'),
        },
        {
          groupPullRequestTitlePattern:
            'chore${scope}: release${component} v${version}',
        }
      );
      const pullRequests = await manifest.buildPullRequests();
      expect(pullRequests).lengthOf(1);
      expect(pullRequests[0].title.toString()).to.eql('chore(main): release v');
    });

    it('should allow customizing pull request title without root package without space', async () => {
      mockReleases(sandbox, github, [
        {
          id: 1,
          sha: 'abc123',
          tagName: 'pkg1-v1.0.0',
          url: 'https://github.com/fake-owner/fake-repo/releases/tag/pkg1-v1.0.0',
        },
        {
          id: 2,
          sha: 'def234',
          tagName: 'pkg1-v1.0.1',
          url: 'https://github.com/fake-owner/fake-repo/releases/tag/pkg1-v1.0.1',
        },
        {
          id: 3,
          sha: 'def234',
          tagName: 'pkg2-v0.2.3',
          url: 'https://github.com/fake-owner/fake-repo/releases/tag/pkg2-v0.2.3',
        },
      ]);
      mockCommits(sandbox, github, [
        {
          sha: 'aaaaaa',
          message: 'fix: some bugfix',
          files: ['path/a/foo'],
        },
        {
          sha: 'abc123',
          message: 'chore: release main',
          files: [],
          pullRequest: {
            headBranchName: 'release-please/branches/main',
            baseBranchName: 'main',
            number: 123,
            title: 'chore: release v1.2.0',
            body: '',
            labels: [],
            files: [],
            sha: 'abc123',
          },
        },
        {
          sha: 'bbbbbb',
          message: 'fix: some bugfix',
          files: ['path/b/foo'],
        },
        {
          sha: 'cccccc',
          message: 'fix: some bugfix',
          files: ['path/a/foo'],
        },
        {
          sha: 'def234',
          message: 'chore: release v1.2.1',
          files: [],
          pullRequest: {
            headBranchName: 'release-please/branches/main',
            baseBranchName: 'main',
            number: 123,
            title: 'chore: release v1.2.1',
            body: '',
            labels: [],
            files: [],
            sha: 'def234',
          },
        },
      ]);
      const manifest = new Manifest(
        github,
        'main',
        {
          'path/a': {
            releaseType: 'simple',
            component: 'pkg1',
            componentNoSpace: true,
          },
          'path/b': {
            releaseType: 'simple',
            component: 'pkg2',
            componentNoSpace: true,
          },
        },
        {
          'path/a': Version.parse('1.0.1'),
          'path/b': Version.parse('0.2.3'),
        },
        {
          groupPullRequestTitlePattern:
            'chore${scope}: release ${component} v${version}',
        }
      );
      const pullRequests = await manifest.buildPullRequests();
      expect(pullRequests).lengthOf(1);
      expect(pullRequests[0].title.toString()).to.eql('chore(main): release v');
    });

    it('should read latest version from manifest if no release tag found', async () => {
      mockReleases(sandbox, github, []);
      mockCommits(sandbox, github, [
        {
          sha: 'aaaaaa',
          message: 'fix: some bugfix',
          files: ['path/a/foo'],
        },
        {
          sha: 'cccccc',
          message: 'fix: some bugfix',
          files: ['path/a/foo'],
        },
      ]);
      mockTags(sandbox, github, []);
      const config = {
        packages: {
          'path/a': {
            'release-type': 'simple',
            component: 'pkg1',
          },
          'path/b': {
            'release-type': 'simple',
            component: 'pkg2',
          },
        },
      };
      const versions = {
        'path/a': '1.2.3',
        'path/b': '2.3.4',
      };
      sandbox
        .stub(github, 'getFileContentsOnBranch')
        .withArgs('release-please-config.json', 'main')
        .resolves(buildGitHubFileRaw(JSON.stringify(config)))
        .withArgs('.release-please-manifest.json', 'main')
        .resolves(buildGitHubFileRaw(JSON.stringify(versions)));
      const manifest = await Manifest.fromManifest(github, 'main');
      const pullRequests = await manifest.buildPullRequests();
      expect(pullRequests).lengthOf(1);
      expect(pullRequests[0].body.releaseData).lengthOf(1);
      expect(pullRequests[0].body.releaseData[0].component).to.eql('pkg1');
      expect(pullRequests[0].body.releaseData[0].version?.toString()).to.eql(
        '1.2.4'
      );
    });

    it('should not update manifest if unpublished version is created', async () => {
      mockReleases(sandbox, github, [
        {
          id: 123456,
          tagName: 'v1.2.3',
          sha: 'def234',
          url: 'http://path/to/release',
        },
      ]);
      mockCommits(sandbox, github, [
        {
          sha: 'abc123',
          message: 'some commit message',
          files: [],
          pullRequest: {
            title: 'chore: release 1.2.3',
            headBranchName: 'release-please/branches/main',
            baseBranchName: 'main',
            number: 123,
            body: '',
            labels: [],
            files: [],
          },
        },
      ]);

      const manifest = new Manifest(
        github,
        'main',
        {
          '.': {
            releaseType: 'java',
          },
        },
        {
          '.': Version.parse('1.2.3'),
        }
      );
      const pullRequests = await manifest.buildPullRequests();
      expect(pullRequests).lengthOf(1);
      const pullRequest = pullRequests[0];
      expect(pullRequest.version?.toString()).to.eql('1.2.4-SNAPSHOT');
      // simple release type updates the changelog and version.txt
      assertNoHasUpdate(pullRequest.updates, 'CHANGELOG.md');
      assertNoHasUpdate(pullRequest.updates, '.release-please-manifest.json');
      expect(pullRequest.headRefName).to.eql('release-please--branches--main');
    });

    describe('without commits', () => {
      beforeEach(() => {
        mockReleases(sandbox, github, [
          {
            id: 123456,
            sha: 'abc123',
            tagName: 'v1.0.0',
            url: 'https://github.com/fake-owner/fake-repo/releases/tag/v1.0.0',
          },
        ]);
        mockCommits(sandbox, github, []);
      });
      it('should ignore by default', async () => {
        const manifest = new Manifest(
          github,
          'main',
          {
            '.': {
              releaseType: 'simple',
            },
          },
          {
            '.': Version.parse('1.0.0'),
          }
        );
        const pullRequests = await manifest.buildPullRequests();
        expect(pullRequests).lengthOf(0);
      });

      it('should delegate to strategies', async () => {
        const getFileContentsStub = sandbox.stub(
          github,
          'getFileContentsOnBranch'
        );
        getFileContentsStub
          .withArgs('versions.txt', 'main')
          .resolves(
            buildGitHubFileContent(
              fixturesPath,
              'strategies/java-yoshi/versions-released.txt'
            )
          );
        sandbox.stub(github, 'findFilesByFilenameAndRef').resolves([]);
        const manifest = new Manifest(
          github,
          'main',
          {
            '.': {
              releaseType: 'java-yoshi',
            },
          },
          {
            '.': Version.parse('1.0.0'),
          }
        );
        const pullRequests = await manifest.buildPullRequests();
        expect(pullRequests).lengthOf(1);
        const pullRequest = pullRequests[0];
        expect(pullRequest.version?.toString()).to.eql('1.0.1-SNAPSHOT');
        expect(pullRequest.headRefName).to.eql(
          'release-please--branches--main'
        );
      });
    });

    it('should handle extra files', async () => {
      mockReleases(sandbox, github, []);
      mockTags(sandbox, github, []);
      mockCommits(sandbox, github, [
        {
          sha: 'aaaaaa',
          message: 'fix: a bugfix',
          files: ['foo', 'pkg.properties'],
        },
        {
          sha: 'bbbbbb',
          message: 'fix: b bugfix',
          files: ['pkg/b/foo'],
        },
        {
          sha: 'cccccc',
          message: 'fix: c bugfix',
          files: ['pkg/c/foo'],
        },
      ]);
      const manifest = new Manifest(
        github,
        'main',
        {
          '.': {
            releaseType: 'simple',
            component: 'a',
            extraFiles: ['root.properties'],
          },
          'pkg/b': {
            releaseType: 'simple',
            component: 'b',
            extraFiles: ['pkg.properties', 'src/version', '/bbb.properties'],
            skipGithubRelease: true,
          },
          'pkg/c': {
            releaseType: 'simple',
            component: 'c',
            extraFiles: ['/pkg/pkg-c.properties', 'ccc.properties'],
            skipGithubRelease: true,
          },
        },
        {
          '.': Version.parse('1.1.0'),
          'pkg/b': Version.parse('1.0.0'),
          'pkg/c': Version.parse('1.0.1'),
        }
      );
      const pullRequests = await manifest.buildPullRequests();
      expect(pullRequests).lengthOf(1);
      expect(pullRequests[0].updates).to.be.an('array');
      expect(pullRequests[0].updates.map(update => update.path))
        .to.include.members([
          'root.properties',
          'bbb.properties',
          'pkg/pkg-c.properties',
          'pkg/b/pkg.properties',
          'pkg/b/src/version',
          'pkg/c/ccc.properties',
        ])
        .but.not.include.oneOf([
          'pkg/b/bbb.properties', // should be at root
          'pkg/c/pkg-c.properties', // should be up one level
        ]);
    });

    it('should allow overriding commit message', async () => {
      mockReleases(sandbox, github, [
        {
          id: 123456,
          sha: 'abc123',
          tagName: 'v1.0.0',
          url: 'https://github.com/fake-owner/fake-repo/releases/tag/v1.0.0',
        },
      ]);
      mockCommits(sandbox, github, [
        {
          sha: 'def456',
          message: 'fix: some bugfix',
          files: [],
          pullRequest: {
            headBranchName: 'fix-1',
            baseBranchName: 'main',
            number: 123,
            title: 'fix: some bugfix',
            body: 'BEGIN_COMMIT_OVERRIDE\nfix: real fix message\nEND_COMMIT_OVERRIDE',
            labels: [],
            files: [],
            sha: 'abc123',
          },
        },
        {
          sha: 'abc123',
          message: 'chore: release 1.0.0',
          files: [],
          pullRequest: {
            headBranchName: 'release-please/branches/main',
            baseBranchName: 'main',
            number: 123,
            title: 'chore: release 1.0.0',
            body: '',
            labels: [],
            files: [],
            sha: 'abc123',
          },
        },
      ]);
      const manifest = new Manifest(
        github,
        'main',
        {
          '.': {
            releaseType: 'simple',
          },
        },
        {
          '.': Version.parse('1.0.0'),
        },
        {
          draftPullRequest: true,
        }
      );
      const pullRequests = await manifest.buildPullRequests();
      expect(pullRequests).lengthOf(1);
      const pullRequest = pullRequests[0];
      safeSnapshot(pullRequest.body.toString());
    });

    describe('with plugins', () => {
      beforeEach(() => {
        mockReleases(sandbox, github, [
          {
            id: 123456,
            sha: 'abc123',
            tagName: 'pkg1-v1.0.0',
            url: 'https://github.com/fake-owner/fake-repo/releases/tag/pkg1-v1.0.0',
          },
          {
            id: 654321,
            sha: 'def234',
            tagName: 'pkg2-v0.2.3',
            url: 'https://github.com/fake-owner/fake-repo/releases/tag/pkg2-v1.0.0',
          },
        ]);
        mockCommits(sandbox, github, [
          {
            sha: 'aaaaaa',
            message: 'fix: some bugfix\nfix:another fix',
            files: ['path/a/foo'],
          },
          {
            sha: 'abc123',
            message: 'chore: release 1.0.0',
            files: [],
            pullRequest: {
              headBranchName: 'release-please/branches/main/components/pkg1',
              baseBranchName: 'main',
              number: 123,
              title: 'chore: release 1.0.0',
              body: '',
              labels: [],
              files: [],
              sha: 'abc123',
            },
          },
          {
            sha: 'bbbbbb',
            message: 'fix: some bugfix',
            files: ['path/b/foo'],
          },
          {
            sha: 'cccccc',
            message: 'fix: some bugfix',
            files: ['path/a/foo'],
          },
          {
            sha: 'def234',
            message: 'chore: release 0.2.3',
            files: [],
            pullRequest: {
              headBranchName: 'release-please/branches/main/components/pkg2',
              baseBranchName: 'main',
              number: 123,
              title: 'chore: release 0.2.3',
              body: '',
              labels: [],
              files: [],
              sha: 'def234',
            },
          },
        ]);
      });

      it('should load and run a single plugins', async () => {
        const mockPlugin = sandbox.createStubInstance(NodeWorkspace);
        mockPlugin.run.returnsArg(0);
        mockPlugin.preconfigure.returnsArg(0);
        mockPlugin.processCommits.returnsArg(0);
        sandbox
          .stub(pluginFactory, 'buildPlugin')
          .withArgs(sinon.match.has('type', 'node-workspace'))
          .returns(mockPlugin);
        const manifest = new Manifest(
          github,
          'main',
          {
            'path/a': {
              releaseType: 'node',
              component: 'pkg1',
              packageName: 'pkg1',
            },
            'path/b': {
              releaseType: 'node',
              component: 'pkg2',
              packageName: 'pkg2',
            },
          },
          {
            'path/a': Version.parse('1.0.0'),
            'path/b': Version.parse('0.2.3'),
          },
          {
            separatePullRequests: true,
            plugins: ['node-workspace'],
          }
        );
        const pullRequests = await manifest.buildPullRequests();
        expect(pullRequests).not.empty;
        sinon.assert.calledOnce(mockPlugin.run);
      });

      it('should load and run multiple plugins', async () => {
        const mockPlugin = sandbox.createStubInstance(NodeWorkspace);
        mockPlugin.run.returnsArg(0);
        mockPlugin.preconfigure.returnsArg(0);
        mockPlugin.processCommits.returnsArg(0);
        const mockPlugin2 = sandbox.createStubInstance(CargoWorkspace);
        mockPlugin2.run.returnsArg(0);
        mockPlugin2.preconfigure.returnsArg(0);
        mockPlugin2.processCommits.returnsArg(0);
        sandbox
          .stub(pluginFactory, 'buildPlugin')
          .withArgs(sinon.match.has('type', 'node-workspace'))
          .returns(mockPlugin)
          .withArgs(sinon.match.has('type', 'cargo-workspace'))
          .returns(mockPlugin2);
        const manifest = new Manifest(
          github,
          'main',
          {
            'path/a': {
              releaseType: 'node',
              component: 'pkg1',
              packageName: '@foo/pkg1',
            },
            'path/b': {
              releaseType: 'node',
              component: 'pkg2',
              packageName: '@foo/pkg2',
            },
          },
          {
            'path/a': Version.parse('1.0.0'),
            'path/b': Version.parse('0.2.3'),
          },
          {
            separatePullRequests: true,
            plugins: ['node-workspace', 'cargo-workspace'],
          }
        );
        const pullRequests = await manifest.buildPullRequests();
        expect(pullRequests).not.empty;
        sinon.assert.calledOnce(mockPlugin.run);
        sinon.assert.calledOnce(mockPlugin2.run);
      });

      it('should apply plugin hook "processCommits"', async () => {
        const spyPlugin = sinon.spy(new SentenceCase(github, 'main', {}));
        sandbox
          .stub(pluginFactory, 'buildPlugin')
          .withArgs(sinon.match.has('type', 'sentence-case'))
          // TS compiler is having issues with sinon.spy.
          // eslint-disable-next-line @typescript-eslint/no-explicit-any
          .returns(spyPlugin as any as InstanceType<typeof SentenceCase>);
        const manifest = new Manifest(
          github,
          'main',
          {
            'path/a': {
              releaseType: 'node',
              component: 'pkg1',
              packageName: 'pkg1',
            },
          },
          {
            'path/a': Version.parse('1.0.0'),
          },
          {
            plugins: ['sentence-case'],
          }
        );
        const pullRequests = await manifest.buildPullRequests();
        expect(pullRequests).not.empty;
        // This assertion verifies that conventional commit parsing
        // was applied before calling the processCommits plugin hook:
        sinon.assert.calledWith(spyPlugin.processCommits, [
          {
            sha: 'aaaaaa',
            message: 'fix: Another fix',
            files: ['path/a/foo'],
            pullRequest: undefined,
            type: 'fix',
            scope: null,
            bareMessage: 'Another fix',
            notes: [],
            references: [],
            breaking: false,
          },
          {
            sha: 'aaaaaa',
            message: 'fix: Some bugfix',
            files: ['path/a/foo'],
            pullRequest: undefined,
            type: 'fix',
            scope: null,
            bareMessage: 'Some bugfix',
            notes: [],
            references: [],
            breaking: false,
          },
        ]);
      });
    });

    it('should fallback to tagged version', async () => {
      mockReleases(sandbox, github, []);
      mockTags(sandbox, github, [
        {
          name: 'pkg1-v1.0.0',
          sha: 'abc123',
        },
      ]);
      mockCommits(sandbox, github, [
        {
          sha: 'def456',
          message: 'fix: some bugfix',
          files: [],
        },
        {
          sha: 'abc123',
          message: 'chore: release 1.0.0',
          files: [],
          pullRequest: {
            headBranchName: 'release-please/branches/main/components/pkg1',
            baseBranchName: 'main',
            number: 123,
            title: 'chore: release 1.0.0',
            body: '',
            labels: [],
            files: [],
            sha: 'abc123',
          },
        },
      ]);
      const getFileContentsStub = sandbox.stub(
        github,
        'getFileContentsOnBranch'
      );
      getFileContentsStub
        .withArgs('package.json', 'main')
        .resolves(
          buildGitHubFileContent(
            fixturesPath,
            'manifest/repo/node/pkg1/package.json'
          )
        );
      const manifest = new Manifest(
        github,
        'main',
        {
          '.': {
            releaseType: 'node',
          },
        },
        {
          '.': Version.parse('1.0.0'),
        }
      );
      const pullRequests = await manifest.buildPullRequests();
      expect(pullRequests).lengthOf(1);
      const pullRequest = pullRequests[0];
      expect(pullRequest.version?.toString()).to.eql('1.0.1');
      expect(pullRequest.headRefName).to.eql(
        'release-please--branches--main--components--pkg1'
      );
    });

    it('should handle mixing componentless configs', async () => {
      mockReleases(sandbox, github, [
        {
          id: 123456,
          sha: 'abc123',
          tagName: 'v1.0.0',
          url: 'https://github.com/fake-owner/fake-repo/releases/tag/v1.0.0',
        },
        {
          id: 654321,
          sha: 'def234',
          tagName: 'pkg2-v0.2.3',
          url: 'https://github.com/fake-owner/fake-repo/releases/tag/pkg2-v0.2.3',
        },
      ]);
      mockCommits(sandbox, github, [
        {
          sha: 'aaaaaa',
          message: 'fix: some bugfix',
          files: ['path/a/foo'],
        },
        {
          sha: 'abc123',
          message: 'chore: release main',
          files: [],
          pullRequest: {
            headBranchName: 'release-please/branches/main',
            baseBranchName: 'main',
            number: 123,
            title: 'chore: release main',
            body: '',
            labels: [],
            files: [],
            sha: 'abc123',
          },
        },
        {
          sha: 'bbbbbb',
          message: 'fix: some bugfix',
          files: ['path/b/foo'],
        },
        {
          sha: 'cccccc',
          message: 'fix: some bugfix',
          files: ['path/a/foo'],
        },
        {
          sha: 'def234',
          message: 'chore: release main',
          files: [],
          pullRequest: {
            headBranchName: 'release-please/branches/main',
            baseBranchName: 'main',
            number: 123,
            title: 'chore: release main',
            body: '',
            labels: [],
            files: [],
            sha: 'def234',
          },
        },
      ]);
      const manifest = new Manifest(
        github,
        'main',
        {
          'path/a': {
            releaseType: 'simple',
            component: 'pkg1',
            includeComponentInTag: false,
          },
          'path/b': {
            releaseType: 'simple',
            component: 'pkg2',
          },
        },
        {
          'path/a': Version.parse('1.0.0'),
          'path/b': Version.parse('0.2.3'),
        }
      );
      const pullRequests = await manifest.buildPullRequests();
      expect(pullRequests).lengthOf(1);
      expect(pullRequests[0].labels).to.eql(['autorelease: pending']);
      snapshot(dateSafe(pullRequests[0].body.toString()));
    });

    it('should allow customizing release-search-depth', async () => {
      const releaseStub = mockReleases(sandbox, github, []);
      mockTags(sandbox, github, [
        {
          name: 'pkg1-v1.0.0',
          sha: 'abc123',
        },
      ]);
      mockCommits(sandbox, github, [
        {
          sha: 'def456',
          message: 'fix: some bugfix',
          files: [],
        },
        {
          sha: 'abc123',
          message: 'chore: release 1.0.0',
          files: [],
          pullRequest: {
            headBranchName: 'release-please/branches/main/components/pkg1',
            baseBranchName: 'main',
            number: 123,
            title: 'chore: release 1.0.0',
            body: '',
            labels: [],
            files: [],
            sha: 'abc123',
          },
        },
      ]);
      const getFileContentsStub = sandbox.stub(
        github,
        'getFileContentsOnBranch'
      );
      getFileContentsStub
        .withArgs('package.json', 'main')
        .resolves(
          buildGitHubFileContent(
            fixturesPath,
            'manifest/repo/node/pkg1/package.json'
          )
        );
      const manifest = new Manifest(
        github,
        'main',
        {
          '.': {
            releaseType: 'node',
          },
        },
        {
          '.': Version.parse('1.0.0'),
        },
        {
          releaseSearchDepth: 1,
        }
      );
      expect(manifest.releaseSearchDepth).to.eql(1);
      const pullRequests = await manifest.buildPullRequests();
      expect(pullRequests).lengthOf(1);
      const pullRequest = pullRequests[0];
      expect(pullRequest.version?.toString()).to.eql('1.0.1');
      expect(pullRequest.headRefName).to.eql(
        'release-please--branches--main--components--pkg1'
      );
      sinon.assert.calledOnceWithMatch(
        releaseStub,
        sinon.match.has('maxResults', 1)
      );
    });

    it('should allow customizing commit-search-depth', async () => {
      mockReleases(sandbox, github, []);
      mockTags(sandbox, github, [
        {
          name: 'pkg1-v1.0.0',
          sha: 'abc123',
        },
      ]);
      const commitsStub = mockCommits(sandbox, github, [
        {
          sha: 'def456',
          message: 'fix: some bugfix',
          files: [],
        },
        {
          sha: 'abc123',
          message: 'chore: release 1.0.0',
          files: [],
          pullRequest: {
            headBranchName: 'release-please/branches/main/components/pkg1',
            baseBranchName: 'main',
            number: 123,
            title: 'chore: release 1.0.0',
            body: '',
            labels: [],
            files: [],
            sha: 'abc123',
          },
        },
      ]);
      const getFileContentsStub = sandbox.stub(
        github,
        'getFileContentsOnBranch'
      );
      getFileContentsStub
        .withArgs('package.json', 'main')
        .resolves(
          buildGitHubFileContent(
            fixturesPath,
            'manifest/repo/node/pkg1/package.json'
          )
        );
      const manifest = new Manifest(
        github,
        'main',
        {
          '.': {
            releaseType: 'node',
          },
        },
        {
          '.': Version.parse('1.0.0'),
        },
        {
          commitSearchDepth: 1,
        }
      );
      expect(manifest.commitSearchDepth).to.eql(1);
      const pullRequests = await manifest.buildPullRequests();
      expect(pullRequests).lengthOf(1);
      const pullRequest = pullRequests[0];
      expect(pullRequest.version?.toString()).to.eql('1.0.1');
      expect(pullRequest.headRefName).to.eql(
        'release-please--branches--main--components--pkg1'
      );
      sinon.assert.calledOnceWithMatch(
        commitsStub,
        'main',
        sinon.match.has('maxResults', 1)
      );
    });

    describe('with multiple components', () => {
      beforeEach(() => {
        mockReleases(sandbox, github, []);
        mockTags(sandbox, github, [
          {
            name: 'b-v1.0.0',
            sha: 'abc123',
          },
          {
            name: 'c-v2.0.0',
            sha: 'abc123',
          },
          {
            name: 'd-v3.0.0',
            sha: 'abc123',
          },
        ]);
        mockCommits(sandbox, github, [
          {
            sha: 'def456',
            message: 'fix: some bugfix',
            files: ['pkg/b/foo.txt', 'pkg/c/foo.txt', 'pkg/d/foo.txt'],
          },
          {
            sha: 'abc123',
            message: 'chore: release main',
            files: [],
            pullRequest: {
              headBranchName: 'release-please/branches/main/components/pkg1',
              baseBranchName: 'main',
              number: 123,
              title: 'chore: release main',
              body: '',
              labels: [],
              files: [],
              sha: 'abc123',
            },
          },
        ]);
        const getFileContentsStub = sandbox.stub(
          github,
          'getFileContentsOnBranch'
        );
        getFileContentsStub
          .withArgs('package.json', 'main')
          .resolves(
            buildGitHubFileContent(
              fixturesPath,
              'manifest/repo/node/pkg1/package.json'
            )
          );
      });

      it('should allow configuring separate pull requests', async () => {
        const manifest = new Manifest(
          github,
          'main',
          {
            'pkg/b': {
              releaseType: 'simple',
              component: 'b',
            },
            'pkg/c': {
              releaseType: 'simple',
              component: 'c',
            },
            'pkg/d': {
              releaseType: 'simple',
              component: 'd',
            },
          },
          {
            'pkg/b': Version.parse('1.0.0'),
            'pkg/c': Version.parse('2.0.0'),
            'pkg/d': Version.parse('3.0.0'),
          },
          {
            separatePullRequests: true,
          }
        );
        const pullRequests = await manifest.buildPullRequests();
        expect(pullRequests).lengthOf(3);
        const pullRequestB = pullRequests[0];
        expect(pullRequestB.headRefName).to.eql(
          'release-please--branches--main--components--b'
        );
        const pullRequestC = pullRequests[1];
        expect(pullRequestC.headRefName).to.eql(
          'release-please--branches--main--components--c'
        );
        const pullRequestD = pullRequests[2];
        expect(pullRequestD.headRefName).to.eql(
          'release-please--branches--main--components--d'
        );
      });

      it('should allow configuring individual separate pull requests', async () => {
        const manifest = new Manifest(
          github,
          'main',
          {
            'pkg/b': {
              releaseType: 'simple',
              component: 'b',
            },
            'pkg/c': {
              releaseType: 'simple',
              component: 'c',
            },
            'pkg/d': {
              releaseType: 'simple',
              component: 'd',
              separatePullRequests: true,
            },
          },
          {
            'pkg/b': Version.parse('1.0.0'),
            'pkg/c': Version.parse('2.0.0'),
            'pkg/d': Version.parse('3.0.0'),
          }
        );
        const pullRequests = await manifest.buildPullRequests();
        expect(pullRequests).lengthOf(2);
        const pullRequest = pullRequests[0];
        expect(pullRequest.headRefName).to.eql(
          'release-please--branches--main'
        );
        const mainPullRequest = pullRequests[1];
        expect(mainPullRequest.headRefName).to.eql(
          'release-please--branches--main--components--d'
        );
      });

      it('should allow configuring individual separate pull requests with includeComponentInTag = false', async () => {
        const manifest = new Manifest(
          github,
          'main',
          {
            'pkg/b': {
              releaseType: 'simple',
              component: 'b',
            },
            'pkg/c': {
              releaseType: 'simple',
              component: 'c',
            },
            'pkg/d': {
              releaseType: 'simple',
              component: 'd',
              separatePullRequests: true,
              includeComponentInTag: false,
            },
          },
          {
            'pkg/b': Version.parse('1.0.0'),
            'pkg/c': Version.parse('2.0.0'),
            'pkg/d': Version.parse('3.0.0'),
          }
        );
        const pullRequests = await manifest.buildPullRequests();
        expect(pullRequests).lengthOf(2);
        const pullRequest = pullRequests[0];
        expect(pullRequest.headRefName).to.eql(
          'release-please--branches--main'
        );
        const mainPullRequest = pullRequests[1];
        expect(mainPullRequest.headRefName).to.eql(
          'release-please--branches--main--components--d'
        );
      });
    });
  });

  describe('createPullRequests', () => {
    it('handles no pull requests', async () => {
      const manifest = new Manifest(
        github,
        'main',
        {
          'path/a': {
            releaseType: 'node',
            component: 'pkg1',
          },
          'path/b': {
            releaseType: 'node',
            component: 'pkg2',
          },
        },
        {
          'path/a': Version.parse('1.0.0'),
          'path/b': Version.parse('0.2.3'),
        },
        {
          separatePullRequests: true,
          plugins: ['node-workspace'],
        }
      );
      sandbox.stub(manifest, 'buildPullRequests').resolves([]);
      const pullRequests = await manifest.createPullRequests();
      expect(pullRequests).to.be.empty;
    });

    it('handles a single pull request', async function () {
      sandbox
        .stub(github, 'getFileContentsOnBranch')
        .withArgs('README.md', 'main')
        .resolves(buildGitHubFileRaw('some-content'));
      stubSuggesterWithSnapshot(sandbox, this.test!.fullTitle());
      mockPullRequests(github, []);
      sandbox.stub(github, 'getPullRequest').withArgs(22).resolves({
        number: 22,
        title: 'pr title1',
        body: 'pr body1',
        headBranchName: 'release-please/branches/main',
        baseBranchName: 'main',
        labels: [],
        files: [],
      });
      const manifest = new Manifest(
        github,
        'main',
        {
          'path/a': {
            releaseType: 'node',
            component: 'pkg1',
          },
          'path/b': {
            releaseType: 'node',
            component: 'pkg2',
          },
        },
        {
          'path/a': Version.parse('1.0.0'),
          'path/b': Version.parse('0.2.3'),
        },
        {
          separatePullRequests: true,
          plugins: ['node-workspace'],
        }
      );
      sandbox.stub(manifest, 'buildPullRequests').resolves([
        {
          title: PullRequestTitle.ofTargetBranch('main'),
          body: new PullRequestBody([
            {
              notes: 'Some release notes',
            },
          ]),
          updates: [
            {
              path: 'README.md',
              createIfMissing: false,
              updater: new RawContent('some raw content'),
            },
          ],
          labels: [],
          headRefName: 'release-please/branches/main',
          draft: false,
        },
      ]);
      const pullRequests = await manifest.createPullRequests();
      expect(pullRequests).lengthOf(1);
    });

    it('handles a multiple pull requests', async () => {
      sandbox
        .stub(github, 'getFileContentsOnBranch')
        .withArgs('README.md', 'main')
        .resolves(buildGitHubFileRaw('some-content'))
        .withArgs('pkg2/README.md', 'main')
        .resolves(buildGitHubFileRaw('some-content-2'));
      mockPullRequests(github, []);
      sandbox
        .stub(github, 'getPullRequest')
        .withArgs(123)
        .resolves({
          number: 123,
          title: 'pr title1',
          body: 'pr body1',
          headBranchName: 'release-please/branches/main',
          baseBranchName: 'main',
          labels: [],
          files: [],
        })
        .withArgs(124)
        .resolves({
          number: 124,
          title: 'pr title2',
          body: 'pr body2',
          headBranchName: 'release-please/branches/main2',
          baseBranchName: 'main',
          labels: [],
          files: [],
        });
      sandbox
        .stub(github, 'createPullRequest')
        .withArgs(
          sinon.match.has('headBranchName', 'release-please/branches/main'),
          'main',
          sinon.match.string,
          sinon.match.array,
          sinon.match({fork: false, draft: false})
        )
        .resolves({
          number: 123,
          title: 'pr title1',
          body: 'pr body1',
          headBranchName: 'release-please/branches/main',
          baseBranchName: 'main',
          labels: [],
          files: [],
        })
        .withArgs(
          sinon.match.has('headBranchName', 'release-please/branches/main2'),
          'main',
          sinon.match.string,
          sinon.match.array,
          sinon.match({fork: false, draft: false})
        )
        .resolves({
          number: 124,
          title: 'pr title2',
          body: 'pr body2',
          headBranchName: 'release-please/branches/main2',
          baseBranchName: 'main',
          labels: [],
          files: [],
        });
      const manifest = new Manifest(
        github,
        'main',
        {
          'path/a': {
            releaseType: 'node',
            component: 'pkg1',
          },
          'path/b': {
            releaseType: 'node',
            component: 'pkg2',
          },
        },
        {
          'path/a': Version.parse('1.0.0'),
          'path/b': Version.parse('0.2.3'),
        },
        {
          separatePullRequests: true,
          plugins: ['node-workspace'],
        }
      );
      sandbox.stub(manifest, 'buildPullRequests').resolves([
        {
          title: PullRequestTitle.ofTargetBranch('main'),
          body: new PullRequestBody([
            {
              notes: 'Some release notes',
            },
          ]),
          updates: [
            {
              path: 'README.md',
              createIfMissing: false,
              updater: new RawContent('some raw content'),
            },
          ],
          labels: [],
          headRefName: 'release-please/branches/main',
          draft: false,
        },
        {
          title: PullRequestTitle.ofTargetBranch('main'),
          body: new PullRequestBody([
            {
              notes: 'Some release notes 2',
            },
          ]),
          updates: [
            {
              path: 'pkg2/README.md',
              createIfMissing: false,
              updater: new RawContent('some raw content 2'),
            },
          ],
          labels: [],
          headRefName: 'release-please/branches/main2',
          draft: false,
        },
      ]);
      const pullRequests = await manifest.createPullRequests();
      expect(pullRequests.map(pullRequest => pullRequest!.number)).to.eql([
        123, 124,
      ]);
    });

    it('handles signoff users', async function () {
      sandbox
        .stub(github, 'getFileContentsOnBranch')
        .withArgs('README.md', 'main')
        .resolves(buildGitHubFileRaw('some-content'));
      stubSuggesterWithSnapshot(sandbox, this.test!.fullTitle());
      mockPullRequests(github, []);
      sandbox.stub(github, 'getPullRequest').withArgs(22).resolves({
        number: 22,
        title: 'pr title1',
        body: 'pr body1',
        headBranchName: 'release-please/branches/main',
        baseBranchName: 'main',
        labels: [],
        files: [],
      });
      const manifest = new Manifest(
        github,
        'main',
        {
          'path/a': {
            releaseType: 'node',
            component: 'pkg1',
          },
          'path/b': {
            releaseType: 'node',
            component: 'pkg2',
          },
        },
        {
          'path/a': Version.parse('1.0.0'),
          'path/b': Version.parse('0.2.3'),
        },
        {
          separatePullRequests: true,
          plugins: ['node-workspace'],
          signoff: 'Alice <alice@example.com>',
        }
      );
      sandbox.stub(manifest, 'buildPullRequests').resolves([
        {
          title: PullRequestTitle.ofTargetBranch('main'),
          body: new PullRequestBody([
            {
              notes: 'Some release notes',
            },
          ]),
          updates: [
            {
              path: 'README.md',
              createIfMissing: false,
              updater: new RawContent('some raw content'),
            },
          ],
          labels: [],
          headRefName: 'release-please/branches/main',
          draft: false,
        },
      ]);
      const pullRequestNumbers = await manifest.createPullRequests();
      expect(pullRequestNumbers).lengthOf(1);
    });

    it('handles fork = true', async function () {
      sandbox
        .stub(github, 'getFileContentsOnBranch')
        .withArgs('README.md', 'main')
        .resolves(buildGitHubFileRaw('some-content'));
      stubSuggesterWithSnapshot(sandbox, this.test!.fullTitle());
      mockPullRequests(github, []);
      sandbox.stub(github, 'getPullRequest').withArgs(22).resolves({
        number: 22,
        title: 'pr title1',
        body: 'pr body1',
        headBranchName: 'release-please/branches/main',
        baseBranchName: 'main',
        labels: [],
        files: [],
      });
      const manifest = new Manifest(
        github,
        'main',
        {
          'path/a': {
            releaseType: 'node',
            component: 'pkg1',
          },
          'path/b': {
            releaseType: 'node',
            component: 'pkg2',
          },
        },
        {
          'path/a': Version.parse('1.0.0'),
          'path/b': Version.parse('0.2.3'),
        },
        {
          separatePullRequests: true,
          plugins: ['node-workspace'],
          fork: true,
        }
      );
      sandbox.stub(manifest, 'buildPullRequests').resolves([
        {
          title: PullRequestTitle.ofTargetBranch('main'),
          body: new PullRequestBody([
            {
              notes: 'Some release notes',
            },
          ]),
          updates: [
            {
              path: 'README.md',
              createIfMissing: false,
              updater: new RawContent('some raw content'),
            },
          ],
          labels: [],
          headRefName: 'release-please/branches/main',
          draft: false,
        },
      ]);
      const pullRequestNumbers = await manifest.createPullRequests();
      expect(pullRequestNumbers).lengthOf(1);
    });

    it('updates an existing pull request', async function () {
      sandbox
        .stub(github, 'getFileContentsOnBranch')
        .withArgs('README.md', 'main')
        .resolves(buildGitHubFileRaw('some-content'));
      stubSuggesterWithSnapshot(sandbox, this.test!.fullTitle());
      mockPullRequests(
        github,
        [
          {
            number: 22,
            title: 'pr title1',
            body: new PullRequestBody([]).toString(),
            headBranchName: 'release-please/branches/main',
            baseBranchName: 'main',
            labels: ['autorelease: pending'],
            files: [],
          },
        ],
        []
      );
      sandbox
        .stub(github, 'updatePullRequest')
        .withArgs(22, sinon.match.any, sinon.match.any, sinon.match.any)
        .resolves({
          number: 22,
          title: 'pr title1',
          body: 'pr body1',
          headBranchName: 'release-please/branches/main',
          baseBranchName: 'main',
          labels: [],
          files: [],
        });
      const manifest = new Manifest(
        github,
        'main',
        {
          'path/a': {
            releaseType: 'node',
            component: 'pkg1',
          },
          'path/b': {
            releaseType: 'node',
            component: 'pkg2',
          },
        },
        {
          'path/a': Version.parse('1.0.0'),
          'path/b': Version.parse('0.2.3'),
        },
        {
          separatePullRequests: true,
          plugins: ['node-workspace'],
        }
      );
      sandbox.stub(manifest, 'buildPullRequests').resolves([
        {
          title: PullRequestTitle.ofTargetBranch('main'),
          body: new PullRequestBody([
            {
              notes: 'Some release notes',
            },
          ]),
          updates: [
            {
              path: 'README.md',
              createIfMissing: false,
              updater: new RawContent('some raw content'),
            },
          ],
          labels: [],
          headRefName: 'release-please/branches/main',
          draft: false,
        },
      ]);
      const pullRequestNumbers = await manifest.createPullRequests();
      expect(pullRequestNumbers).lengthOf(1);
    });

    describe('with an overflowing body', () => {
      const body = new PullRequestBody(mockReleaseData(1000), {
        useComponents: true,
      });

      it('updates an existing pull request', async function () {
        sandbox
          .stub(github, 'getFileContentsOnBranch')
          .withArgs('README.md', 'main')
          .resolves(buildGitHubFileRaw('some-content'));
        stubSuggesterWithSnapshot(sandbox, this.test!.fullTitle());
        mockPullRequests(
          github,
          [
            {
              number: 22,
              title: 'pr title1',
              body: pullRequestBody('release-notes/single.txt'),
              headBranchName: 'release-please/branches/main',
              baseBranchName: 'main',
              labels: ['autorelease: pending'],
              files: [],
            },
          ],
          []
        );
        sandbox
          .stub(github, 'updatePullRequest')
          .withArgs(
            22,
            sinon.match.any,
            sinon.match.any,
            sinon.match.has('pullRequestOverflowHandler', sinon.match.truthy)
          )
          .resolves({
            number: 22,
            title: 'pr title1',
            body: 'pr body1',
            headBranchName: 'release-please/branches/main',
            baseBranchName: 'main',
            labels: [],
            files: [],
          });
        const manifest = new Manifest(
          github,
          'main',
          {
            'path/a': {
              releaseType: 'node',
              component: 'pkg1',
            },
            'path/b': {
              releaseType: 'node',
              component: 'pkg2',
            },
          },
          {
            'path/a': Version.parse('1.0.0'),
            'path/b': Version.parse('0.2.3'),
          },
          {
            separatePullRequests: true,
            plugins: ['node-workspace'],
          }
        );
        sandbox.stub(manifest, 'buildPullRequests').resolves([
          {
            title: PullRequestTitle.ofTargetBranch('main'),
            body,
            updates: [
              {
                path: 'README.md',
                createIfMissing: false,
                updater: new RawContent('some raw content'),
              },
            ],
            labels: [],
            headRefName: 'release-please/branches/main',
            draft: false,
          },
        ]);
        const pullRequestNumbers = await manifest.createPullRequests();
        expect(pullRequestNumbers).lengthOf(1);
      });

      it('ignores an existing pull request if there are no changes', async function () {
        sandbox
          .stub(github, 'getFileContentsOnBranch')
          .withArgs('README.md', 'main')
          .resolves(buildGitHubFileRaw('some-content'))
          .withArgs('release-notes.md', 'my-head-branch--release-notes')
          .resolves(buildGitHubFileRaw(body.toString()));
        stubSuggesterWithSnapshot(sandbox, this.test!.fullTitle());
        mockPullRequests(
          github,
          [
            {
              number: 22,
              title: 'pr title1',
              body: pullRequestBody('release-notes/overflow.txt'),
              headBranchName: 'release-please/branches/main',
              baseBranchName: 'main',
              labels: ['autorelease: pending'],
              files: [],
            },
          ],
          []
        );
        sandbox
          .stub(github, 'updatePullRequest')
          .withArgs(
            22,
            sinon.match.any,
            sinon.match.any,
            sinon.match.has('pullRequestOverflowHandler', sinon.match.truthy)
          )
          .resolves({
            number: 22,
            title: 'pr title1',
            body: 'pr body1',
            headBranchName: 'release-please/branches/main',
            baseBranchName: 'main',
            labels: [],
            files: [],
          });
        const manifest = new Manifest(
          github,
          'main',
          {
            'path/a': {
              releaseType: 'node',
              component: 'pkg1',
            },
            'path/b': {
              releaseType: 'node',
              component: 'pkg2',
            },
          },
          {
            'path/a': Version.parse('1.0.0'),
            'path/b': Version.parse('0.2.3'),
          },
          {
            separatePullRequests: true,
            plugins: ['node-workspace'],
          }
        );
        sandbox.stub(manifest, 'buildPullRequests').resolves([
          {
            title: PullRequestTitle.ofTargetBranch('main'),
            body,
            updates: [
              {
                path: 'README.md',
                createIfMissing: false,
                updater: new RawContent('some raw content'),
              },
            ],
            labels: [],
            headRefName: 'release-please/branches/main',
            draft: false,
          },
        ]);
        const pullRequestNumbers = await manifest.createPullRequests();
        expect(pullRequestNumbers).lengthOf(0);
      });

      it('updates an existing pull request without changes if set to always update', async function () {
        sandbox
          .stub(github, 'getFileContentsOnBranch')
          .withArgs('README.md', 'main')
          .resolves(buildGitHubFileRaw('some-content'))
          .withArgs('release-notes.md', 'my-head-branch--release-notes')
          .resolves(buildGitHubFileRaw(body.toString()));
        stubSuggesterWithSnapshot(sandbox, this.test!.fullTitle());
        mockPullRequests(
          github,
          [
            {
              number: 22,
              title: 'pr title1',
              body: pullRequestBody('release-notes/overflow.txt'),
              headBranchName: 'release-please/branches/main',
              baseBranchName: 'main',
              labels: ['autorelease: pending'],
              files: [],
            },
          ],
          []
        );
        sandbox
          .stub(github, 'updatePullRequest')
          .withArgs(
            22,
            sinon.match.any,
            sinon.match.any,
            sinon.match.has('pullRequestOverflowHandler', sinon.match.truthy)
          )
          .resolves({
            number: 22,
            title: 'pr title1',
            body: 'pr body1',
            headBranchName: 'release-please/branches/main',
            baseBranchName: 'main',
            labels: [],
            files: [],
          });
        const manifest = new Manifest(
          github,
          'main',
          {
            'path/a': {
              releaseType: 'node',
              component: 'pkg1',
            },
            'path/b': {
              releaseType: 'node',
              component: 'pkg2',
            },
          },
          {
            'path/a': Version.parse('1.0.0'),
            'path/b': Version.parse('0.2.3'),
          },
          {
            separatePullRequests: true,
            alwaysUpdate: true,
            plugins: ['node-workspace'],
          }
        );
        sandbox.stub(manifest, 'buildPullRequests').resolves([
          {
            title: PullRequestTitle.ofTargetBranch('main'),
            body,
            updates: [
              {
                path: 'README.md',
                createIfMissing: false,
                updater: new RawContent('some raw content'),
              },
            ],
            labels: [],
            headRefName: 'release-please/branches/main',
            draft: false,
          },
        ]);
        const pullRequestNumbers = await manifest.createPullRequests();
        expect(pullRequestNumbers).lengthOf(1);
      });
    });

    it('updates an existing snapshot pull request', async function () {
      sandbox
        .stub(github, 'getFileContentsOnBranch')
        .withArgs('README.md', 'main')
        .resolves(buildGitHubFileRaw('some-content'));
      stubSuggesterWithSnapshot(sandbox, this.test!.fullTitle());
      mockPullRequests(
        github,
        [
          {
            number: 22,
            title: 'pr title1',
            body: new PullRequestBody([]).toString(),
            headBranchName: 'release-please/branches/main',
            baseBranchName: 'main',
            labels: ['autorelease: snapshot'],
            files: [],
          },
        ],
        []
      );
      sandbox
        .stub(github, 'updatePullRequest')
        .withArgs(22, sinon.match.any, sinon.match.any, sinon.match.any)
        .resolves({
          number: 22,
          title: 'pr title1',
          body: 'pr body1',
          headBranchName: 'release-please/branches/main',
          baseBranchName: 'main',
          labels: ['autorelease: snapshot'],
          files: [],
        });
      const manifest = new Manifest(
        github,
        'main',
        {
          'path/a': {
            releaseType: 'java',
            component: 'pkg1',
          },
          'path/b': {
            releaseType: 'java',
            component: 'pkg2',
          },
        },
        {
          'path/a': Version.parse('1.0.0'),
          'path/b': Version.parse('0.2.3'),
        },
        {
          separatePullRequests: true,
        }
      );
      sandbox.stub(manifest, 'buildPullRequests').resolves([
        {
          title: PullRequestTitle.ofTargetBranch('main'),
          body: new PullRequestBody([
            {
              notes: 'SNAPSHOT bump',
            },
          ]),
          updates: [
            {
              path: 'pom.xml',
              createIfMissing: false,
              updater: new RawContent('some raw content'),
            },
          ],
          labels: [],
          headRefName: 'release-please/branches/main',
          draft: false,
        },
      ]);
      const pullRequestNumbers = await manifest.createPullRequests();
      expect(pullRequestNumbers).lengthOf(1);
    });

    it('skips pull requests if there are pending, merged pull requests', async () => {
      sandbox
        .stub(github, 'getFileContentsOnBranch')
        .withArgs('README.md', 'main')
        .resolves(buildGitHubFileRaw('some-content'));
      mockPullRequests(
        github,
        [],
        [
          {
            number: 22,
            title: 'pr title1',
            body: new PullRequestBody([]).toString(),
            headBranchName: 'release-please/branches/main',
            baseBranchName: 'main',
            labels: ['autorelease: pending'],
            files: [],
          },
        ]
      );
      const manifest = new Manifest(
        github,
        'main',
        {
          'path/a': {
            releaseType: 'node',
            component: 'pkg1',
          },
          'path/b': {
            releaseType: 'node',
            component: 'pkg2',
          },
        },
        {
          'path/a': Version.parse('1.0.0'),
          'path/b': Version.parse('0.2.3'),
        },
        {
          separatePullRequests: true,
          plugins: ['node-workspace'],
        }
      );
      sandbox.stub(manifest, 'buildPullRequests').resolves([
        {
          title: PullRequestTitle.ofTargetBranch('main'),
          body: new PullRequestBody([
            {
              notes: 'Some release notes',
            },
          ]),
          updates: [
            {
              path: 'README.md',
              createIfMissing: false,
              updater: new RawContent('some raw content'),
            },
          ],
          labels: [],
          headRefName: 'release-please/branches/main',
          draft: false,
        },
      ]);
      const pullRequestNumbers = await manifest.createPullRequests();
      expect(pullRequestNumbers).lengthOf(0);
    });

    it('reopens snoozed, closed pull request if there are changes', async function () {
      sandbox
        .stub(github, 'getFileContentsOnBranch')
        .withArgs('README.md', 'main')
        .resolves(buildGitHubFileRaw('some-content'));
      stubSuggesterWithSnapshot(sandbox, this.test!.fullTitle());
      mockPullRequests(
        github,
        [],
        [],
        [
          {
            number: 22,
            title: 'pr title1',
            body: new PullRequestBody([]).toString(),
            headBranchName: 'release-please/branches/main',
            baseBranchName: 'main',
            labels: ['autorelease: pending', 'autorelease: snooze'],
            files: [],
          },
        ]
      );
      sandbox
        .stub(github, 'updatePullRequest')
        .withArgs(22, sinon.match.any, sinon.match.any, sinon.match.any)
        .resolves({
          number: 22,
          title: 'pr title1',
          body: 'pr body1',
          headBranchName: 'release-please/branches/main',
          baseBranchName: 'main',
          labels: [],
          files: [],
        });
      const manifest = new Manifest(
        github,
        'main',
        {
          'path/a': {
            releaseType: 'node',
            component: 'pkg1',
          },
          'path/b': {
            releaseType: 'node',
            component: 'pkg2',
          },
        },
        {
          'path/a': Version.parse('1.0.0'),
          'path/b': Version.parse('0.2.3'),
        },
        {
          separatePullRequests: true,
          plugins: ['node-workspace'],
        }
      );
      sandbox.stub(manifest, 'buildPullRequests').resolves([
        {
          title: PullRequestTitle.ofTargetBranch('main'),
          body: new PullRequestBody([
            {
              notes: 'Some release notes',
            },
          ]),
          updates: [
            {
              path: 'README.md',
              createIfMissing: false,
              updater: new RawContent('some raw content'),
            },
          ],
          labels: [],
          headRefName: 'release-please/branches/main',
          draft: false,
        },
      ]);
      const removeLabelsStub = sandbox
        .stub(github, 'removeIssueLabels')
        .resolves();
      const pullRequestNumbers = await manifest.createPullRequests();
      expect(pullRequestNumbers).lengthOf(1);
      sinon.assert.calledOnce(removeLabelsStub);
    });

    it('ignores snoozed, closed pull request if there are no changes', async () => {
      const body = new PullRequestBody([
        {
          notes: '## 1.1.0\n\nSome release notes',
        },
      ]);
      sandbox
        .stub(github, 'getFileContentsOnBranch')
        .withArgs('README.md', 'main')
        .resolves(buildGitHubFileRaw('some-content'));
      mockPullRequests(
        github,
        [],
        [],
        [
          {
            number: 22,
            title: 'pr title1',
            body: body.toString(),
            headBranchName: 'release-please/branches/main',
            baseBranchName: 'main',
            labels: ['autorelease: closed', 'autorelease: snooze'],
            files: [],
          },
        ]
      );
      const manifest = new Manifest(
        github,
        'main',
        {
          'path/a': {
            releaseType: 'node',
            component: 'pkg1',
          },
          'path/b': {
            releaseType: 'node',
            component: 'pkg2',
          },
        },
        {
          'path/a': Version.parse('1.0.0'),
          'path/b': Version.parse('0.2.3'),
        },
        {
          separatePullRequests: true,
          plugins: ['node-workspace'],
        }
      );
      sandbox.stub(manifest, 'buildPullRequests').resolves([
        {
          title: PullRequestTitle.ofTargetBranch('main'),
          body,
          updates: [
            {
              path: 'README.md',
              createIfMissing: false,
              updater: new RawContent('some raw content'),
            },
          ],
          labels: [],
          headRefName: 'release-please/branches/main',
          draft: false,
        },
      ]);
      const pullRequestNumbers = await manifest.createPullRequests();
      expect(pullRequestNumbers).lengthOf(0);
    });
  });

  describe('buildReleases', () => {
    it('should handle a single manifest release', async () => {
      mockPullRequests(
        github,
        [],
        [
          {
            headBranchName: 'release-please/branches/main',
            baseBranchName: 'main',
            number: 1234,
            title: 'chore: release main',
            body: pullRequestBody('release-notes/single-manifest.txt'),
            labels: ['autorelease: pending'],
            files: [],
            sha: 'abc123',
          },
        ]
      );
      const getFileContentsStub = sandbox.stub(
        github,
        'getFileContentsOnBranch'
      );
      getFileContentsStub
        .withArgs('package.json', 'main')
        .resolves(
          buildGitHubFileRaw(
            JSON.stringify({name: '@google-cloud/release-brancher'})
          )
        );
      const manifest = new Manifest(
        github,
        'main',
        {
          '.': {
            releaseType: 'node',
          },
        },
        {
          '.': Version.parse('1.3.1'),
        }
      );
      const releases = await manifest.buildReleases();
      expect(releases).lengthOf(1);
      expect(releases[0].tag.toString()).to.eql('release-brancher-v1.3.1');
      expect(releases[0].sha).to.eql('abc123');
      expect(releases[0].notes)
        .to.be.a('string')
        .and.satisfy((msg: string) => msg.startsWith('### Bug Fixes'));
      expect(releases[0].path).to.eql('.');
      expect(releases[0].name).to.eql('release-brancher: v1.3.1');
      expect(releases[0].draft).to.be.undefined;
      expect(releases[0].prerelease).to.be.undefined;
    });

    it('should handle a multiple manifest release', async () => {
      mockPullRequests(
        github,
        [],
        [
          {
            headBranchName: 'release-please/branches/main',
            baseBranchName: 'main',
            number: 1234,
            title: 'chore: release main',
            body: pullRequestBody('release-notes/multiple.txt'),
            labels: ['autorelease: pending'],
            files: [
              'packages/bot-config-utils/package.json',
              'packages/label-utils/package.json',
              'packages/object-selector/package.json',
              'packages/datastore-lock/package.json',
            ],
            sha: 'abc123',
          },
        ]
      );
      const getFileContentsStub = sandbox.stub(
        github,
        'getFileContentsOnBranch'
      );
      getFileContentsStub
        .withArgs('packages/bot-config-utils/package.json', 'main')
        .resolves(
          buildGitHubFileRaw(
            JSON.stringify({name: '@google-automations/bot-config-utils'})
          )
        )
        .withArgs('packages/label-utils/package.json', 'main')
        .resolves(
          buildGitHubFileRaw(
            JSON.stringify({name: '@google-automations/label-utils'})
          )
        )
        .withArgs('packages/object-selector/package.json', 'main')
        .resolves(
          buildGitHubFileRaw(
            JSON.stringify({name: '@google-automations/object-selector'})
          )
        )
        .withArgs('packages/datastore-lock/package.json', 'main')
        .resolves(
          buildGitHubFileRaw(
            JSON.stringify({name: '@google-automations/datastore-lock'})
          )
        );
      const manifest = new Manifest(
        github,
        'main',
        {
          'packages/bot-config-utils': {
            releaseType: 'node',
          },
          'packages/label-utils': {
            releaseType: 'node',
          },
          'packages/object-selector': {
            releaseType: 'node',
          },
          'packages/datastore-lock': {
            releaseType: 'node',
          },
        },
        {
          'packages/bot-config-utils': Version.parse('3.1.4'),
          'packages/label-utils': Version.parse('1.0.1'),
          'packages/object-selector': Version.parse('1.0.2'),
          'packages/datastore-lock': Version.parse('2.0.0'),
        }
      );
      const releases = await manifest.buildReleases();
      expect(releases).lengthOf(4);
      expect(releases[0].tag.toString()).to.eql('bot-config-utils-v3.2.0');
      expect(releases[0].sha).to.eql('abc123');
      expect(releases[0].notes)
        .to.be.a('string')
        .and.satisfy((msg: string) => msg.startsWith('### Features'));
      expect(releases[0].path).to.eql('packages/bot-config-utils');
      expect(releases[0].name).to.eql('bot-config-utils: v3.2.0');
      expect(releases[1].tag.toString()).to.eql('label-utils-v1.1.0');
      expect(releases[1].sha).to.eql('abc123');
      expect(releases[1].notes)
        .to.be.a('string')
        .and.satisfy((msg: string) => msg.startsWith('### Features'));
      expect(releases[1].path).to.eql('packages/label-utils');
      expect(releases[1].name).to.eql('label-utils: v1.1.0');
      expect(releases[2].tag.toString()).to.eql('object-selector-v1.1.0');
      expect(releases[2].sha).to.eql('abc123');
      expect(releases[2].notes)
        .to.be.a('string')
        .and.satisfy((msg: string) => msg.startsWith('### Features'));
      expect(releases[2].path).to.eql('packages/object-selector');
      expect(releases[2].name).to.eql('object-selector: v1.1.0');
      expect(releases[3].tag.toString()).to.eql('datastore-lock-v2.1.0');
      expect(releases[3].sha).to.eql('abc123');
      expect(releases[3].notes)
        .to.be.a('string')
        .and.satisfy((msg: string) => msg.startsWith('### Features'));
      expect(releases[3].path).to.eql('packages/datastore-lock');
      expect(releases[3].name).to.eql('datastore-lock: v2.1.0');
    });

    it('should handle a mixed manifest release', async () => {
      mockPullRequests(
        github,
        [],
        [
          {
            headBranchName: 'release-please/branches/main',
            baseBranchName: 'main',
            number: 1234,
            title: 'chore: release main',
            body: pullRequestBody(
              'release-notes/mixed-componentless-manifest.txt'
            ),
            labels: ['autorelease: pending'],
            files: [
              'packages/bot-config-utils/package.json',
              'packages/label-utils/package.json',
            ],
            sha: 'abc123',
          },
        ]
      );
      const getFileContentsStub = sandbox.stub(
        github,
        'getFileContentsOnBranch'
      );
      getFileContentsStub
        .withArgs('packages/bot-config-utils/package.json', 'main')
        .resolves(
          buildGitHubFileRaw(
            JSON.stringify({name: '@google-automations/bot-config-utils'})
          )
        )
        .withArgs('packages/label-utils/package.json', 'main')
        .resolves(
          buildGitHubFileRaw(
            JSON.stringify({name: '@google-automations/label-utils'})
          )
        );
      const manifest = new Manifest(
        github,
        'main',
        {
          'packages/bot-config-utils': {
            releaseType: 'node',
            includeComponentInTag: false,
          },
          'packages/label-utils': {
            releaseType: 'node',
          },
        },
        {
          'packages/bot-config-utils': Version.parse('3.1.4'),
          'packages/label-utils': Version.parse('1.0.1'),
        }
      );
      const releases = await manifest.buildReleases();
      expect(releases).lengthOf(2);
      expect(releases[0].tag.toString()).to.eql('v3.2.0');
      expect(releases[0].sha).to.eql('abc123');
      expect(releases[0].notes)
        .to.be.a('string')
        .and.satisfy((msg: string) => msg.startsWith('### Features'));
      expect(releases[0].path).to.eql('packages/bot-config-utils');
      expect(releases[0].name).to.eql('v3.2.0');
      expect(releases[1].tag.toString()).to.eql('label-utils-v1.1.0');
      expect(releases[1].sha).to.eql('abc123');
      expect(releases[1].notes)
        .to.be.a('string')
        .and.satisfy((msg: string) => msg.startsWith('### Features'));
      expect(releases[1].path).to.eql('packages/label-utils');
      expect(releases[1].name).to.eql('label-utils: v1.1.0');
    });

    it('should handle a single standalone release', async () => {
      mockPullRequests(
        github,
        [],
        [
          {
            headBranchName: 'release-please--branches--main',
            baseBranchName: 'main',
            number: 1234,
            title: 'chore(main): release 3.2.7',
            body: pullRequestBody('release-notes/single.txt'),
            labels: ['autorelease: pending'],
            files: [],
            sha: 'abc123',
          },
        ]
      );
      const manifest = new Manifest(
        github,
        'main',
        {
          '.': {
            releaseType: 'simple',
          },
        },
        {
          '.': Version.parse('3.2.6'),
        }
      );
      const releases = await manifest.buildReleases();
      expect(releases).lengthOf(1);
      expect(releases[0].tag.toString()).to.eql('v3.2.7');
      expect(releases[0].sha).to.eql('abc123');
      expect(releases[0].notes)
        .to.be.a('string')
        .and.satisfy((msg: string) => msg.startsWith('### [3.2.7]'));
      expect(releases[0].path).to.eql('.');
      expect(releases[0].name).to.eql('v3.2.7');
      expect(releases[0].draft).to.be.undefined;
      expect(releases[0].prerelease).to.be.undefined;
    });

    it('should handle a single component release', async () => {
      mockPullRequests(
        github,
        [],
        [
          {
            headBranchName: 'release-please--branches--main--components--foo',
            baseBranchName: 'main',
            number: 1234,
            title: 'chore(main): release 3.2.7',
            body: pullRequestBody('release-notes/single.txt'),
            labels: ['autorelease: pending'],
            files: [],
            sha: 'abc123',
          },
        ]
      );
      const manifest = new Manifest(
        github,
        'main',
        {
          '.': {
            releaseType: 'simple',
            component: 'foo',
            includeComponentInTag: false,
          },
        },
        {
          '.': Version.parse('3.2.6'),
        }
      );
      const releases = await manifest.buildReleases();
      expect(releases).lengthOf(1);
      expect(releases[0].tag.toString()).to.eql('v3.2.7');
      expect(releases[0].sha).to.eql('abc123');
      expect(releases[0].notes)
        .to.be.a('string')
        .and.satisfy((msg: string) => msg.startsWith('### [3.2.7]'));
      expect(releases[0].path).to.eql('.');
      expect(releases[0].name).to.eql('v3.2.7');
      expect(releases[0].draft).to.be.undefined;
      expect(releases[0].prerelease).to.be.undefined;
    });

    it('should allow skipping releases', async () => {
      mockPullRequests(
        github,
        [],
        [
          {
            headBranchName: 'release-please/branches/main',
            baseBranchName: 'main',
            number: 1234,
            title: 'chore: release main',
            body: pullRequestBody('release-notes/multiple.txt'),
            labels: ['autorelease: pending'],
            files: [
              'packages/bot-config-utils/package.json',
              'packages/label-utils/package.json',
              'packages/object-selector/package.json',
              'packages/datastore-lock/package.json',
            ],
            sha: 'abc123',
          },
        ]
      );
      const getFileContentsStub = sandbox.stub(
        github,
        'getFileContentsOnBranch'
      );
      getFileContentsStub
        .withArgs('packages/bot-config-utils/package.json', 'main')
        .resolves(
          buildGitHubFileRaw(
            JSON.stringify({name: '@google-automations/bot-config-utils'})
          )
        )
        .withArgs('packages/label-utils/package.json', 'main')
        .resolves(
          buildGitHubFileRaw(
            JSON.stringify({name: '@google-automations/label-utils'})
          )
        )
        .withArgs('packages/object-selector/package.json', 'main')
        .resolves(
          buildGitHubFileRaw(
            JSON.stringify({name: '@google-automations/object-selector'})
          )
        )
        .withArgs('packages/datastore-lock/package.json', 'main')
        .resolves(
          buildGitHubFileRaw(
            JSON.stringify({name: '@google-automations/datastore-lock'})
          )
        );
      const manifest = new Manifest(
        github,
        'main',
        {
          'packages/bot-config-utils': {
            releaseType: 'node',
          },
          'packages/label-utils': {
            releaseType: 'node',
          },
          'packages/object-selector': {
            releaseType: 'node',
            skipGithubRelease: true,
          },
          'packages/datastore-lock': {
            releaseType: 'node',
          },
        },
        {
          'packages/bot-config-utils': Version.parse('3.1.4'),
          'packages/label-utils': Version.parse('1.0.1'),
          'packages/object-selector': Version.parse('1.0.2'),
          'packages/datastore-lock': Version.parse('2.0.0'),
        }
      );
      const releases = await manifest.buildReleases();
      expect(releases).lengthOf(3);
      expect(releases[0].tag.toString()).to.eql('bot-config-utils-v3.2.0');
      expect(releases[0].sha).to.eql('abc123');
      expect(releases[0].notes)
        .to.be.a('string')
        .and.satisfy((msg: string) => msg.startsWith('### Features'));
      expect(releases[1].tag.toString()).to.eql('label-utils-v1.1.0');
      expect(releases[1].sha).to.eql('abc123');
      expect(releases[1].notes)
        .to.be.a('string')
        .and.satisfy((msg: string) => msg.startsWith('### Features'));
      expect(releases[2].tag.toString()).to.eql('datastore-lock-v2.1.0');
      expect(releases[2].sha).to.eql('abc123');
      expect(releases[2].notes)
        .to.be.a('string')
        .and.satisfy((msg: string) => msg.startsWith('### Features'));
    });

    it('should build draft releases', async () => {
      mockPullRequests(
        github,
        [],
        [
          {
            headBranchName: 'release-please/branches/main',
            baseBranchName: 'main',
            number: 1234,
            title: 'chore: release main',
            body: pullRequestBody('release-notes/single-manifest.txt'),
            labels: ['autorelease: pending'],
            files: [],
            sha: 'abc123',
          },
        ]
      );
      const getFileContentsStub = sandbox.stub(
        github,
        'getFileContentsOnBranch'
      );
      getFileContentsStub
        .withArgs('package.json', 'main')
        .resolves(
          buildGitHubFileRaw(
            JSON.stringify({name: '@google-cloud/release-brancher'})
          )
        );
      const manifest = new Manifest(
        github,
        'main',
        {
          '.': {
            releaseType: 'node',
            draft: true,
          },
        },
        {
          '.': Version.parse('1.3.1'),
        }
      );
      const releases = await manifest.buildReleases();
      expect(releases).lengthOf(1);
      expect(releases[0].name).to.eql('release-brancher: v1.3.1');
      expect(releases[0].draft).to.be.true;
      expect(releases[0].prerelease).to.be.undefined;
    });

    it('should build draft releases manifest wide', async () => {
      mockPullRequests(
        github,
        [],
        [
          {
            headBranchName: 'release-please/branches/main',
            baseBranchName: 'main',
            number: 1234,
            title: 'chore: release main',
            body: pullRequestBody('release-notes/single-manifest.txt'),
            labels: ['autorelease: pending'],
            files: [],
            sha: 'abc123',
          },
        ]
      );
      const getFileContentsStub = sandbox.stub(
        github,
        'getFileContentsOnBranch'
      );
      getFileContentsStub
        .withArgs('package.json', 'main')
        .resolves(
          buildGitHubFileRaw(
            JSON.stringify({name: '@google-cloud/release-brancher'})
          )
        );
      const manifest = new Manifest(
        github,
        'main',
        {
          '.': {
            releaseType: 'node',
          },
        },
        {
          '.': Version.parse('1.3.1'),
        },
        {
          draft: true,
        }
      );
      const releases = await manifest.buildReleases();
      expect(releases).lengthOf(1);
      expect(releases[0].name).to.eql('release-brancher: v1.3.1');
      expect(releases[0].draft).to.be.true;
      expect(releases[0].prerelease).to.be.undefined;
    });

    it('should build prerelease releases from beta', async () => {
      mockPullRequests(
        github,
        [],
        [
          {
            headBranchName: 'release-please/branches/main',
            baseBranchName: 'main',
            number: 1234,
            title: 'chore: release main',
            body: pullRequestBody(
              'release-notes/single-manifest-prerelease.txt'
            ),
            labels: ['autorelease: pending'],
            files: [''],
            sha: 'abc123',
          },
        ]
      );
      const getFileContentsStub = sandbox.stub(
        github,
        'getFileContentsOnBranch'
      );
      getFileContentsStub
        .withArgs('package.json', 'main')
        .resolves(
          buildGitHubFileRaw(
            JSON.stringify({name: '@google-cloud/release-brancher'})
          )
        );
      const manifest = new Manifest(
        github,
        'main',
        {
          '.': {
            releaseType: 'node',
            prerelease: true,
          },
        },
        {
          '.': Version.parse('1.3.0'),
        }
      );
      const releases = await manifest.buildReleases();
      expect(releases).lengthOf(1);
      expect(releases[0].name).to.eql('release-brancher: v1.3.1-beta1');
      expect(releases[0].draft).to.be.undefined;
      expect(releases[0].prerelease).to.be.true;
      expect(releases[0].tag.toString()).to.eql(
        'release-brancher-v1.3.1-beta1'
      );
    });

    it('should build prerelease releases from pre-major', async () => {
      mockPullRequests(
        github,
        [],
        [
          {
            headBranchName: 'release-please/branches/main',
            baseBranchName: 'main',
            number: 1234,
            title: 'chore: release main',
            body: pullRequestBody(
              'release-notes/single-manifest-pre-major.txt'
            ),
            labels: ['autorelease: pending'],
            files: [''],
            sha: 'abc123',
          },
        ]
      );
      const getFileContentsStub = sandbox.stub(
        github,
        'getFileContentsOnBranch'
      );
      getFileContentsStub
        .withArgs('package.json', 'main')
        .resolves(
          buildGitHubFileRaw(
            JSON.stringify({name: '@google-cloud/release-brancher'})
          )
        );
      const manifest = new Manifest(
        github,
        'main',
        {
          '.': {
            releaseType: 'node',
            prerelease: true,
          },
        },
        {
          '.': Version.parse('0.1.0'),
        }
      );
      const releases = await manifest.buildReleases();
      expect(releases).lengthOf(1);
      expect(releases[0].name).to.eql('release-brancher: v0.2.0');
      expect(releases[0].draft).to.be.undefined;
      expect(releases[0].prerelease).to.be.true;
      expect(releases[0].tag.toString()).to.eql('release-brancher-v0.2.0');
    });

    it('should not build prerelease releases from non-prerelease', async () => {
      mockPullRequests(
        github,
        [],
        [
          {
            headBranchName: 'release-please/branches/main',
            baseBranchName: 'main',
            number: 1234,
            title: 'chore: release main',
            body: pullRequestBody('release-notes/single-manifest.txt'),
            labels: ['autorelease: pending'],
            files: [''],
            sha: 'abc123',
          },
        ]
      );
      const getFileContentsStub = sandbox.stub(
        github,
        'getFileContentsOnBranch'
      );
      getFileContentsStub
        .withArgs('package.json', 'main')
        .resolves(
          buildGitHubFileRaw(
            JSON.stringify({name: '@google-cloud/release-brancher'})
          )
        );
      const manifest = new Manifest(
        github,
        'main',
        {
          '.': {
            releaseType: 'node',
            prerelease: true,
          },
        },
        {
          '.': Version.parse('1.3.0'),
        }
      );
      const releases = await manifest.buildReleases();
      expect(releases).lengthOf(1);
      expect(releases[0].name).to.eql('release-brancher: v1.3.1');
      expect(releases[0].draft).to.be.undefined;
      expect(releases[0].prerelease).to.be.false;
      expect(releases[0].tag.toString()).to.eql('release-brancher-v1.3.1');
    });

    it('should skip component in tag', async () => {
      mockPullRequests(
        github,
        [],
        [
          {
            headBranchName:
              'release-please--branches--main--components--release-brancher',
            baseBranchName: 'main',
            number: 1234,
            title: 'chore(main): release v1.3.1',
            body: pullRequestBody('release-notes/single.txt'),
            labels: ['autorelease: pending'],
            files: [],
            sha: 'abc123',
          },
        ]
      );
      const getFileContentsStub = sandbox.stub(
        github,
        'getFileContentsOnBranch'
      );
      getFileContentsStub
        .withArgs('package.json', 'main')
        .resolves(
          buildGitHubFileRaw(
            JSON.stringify({name: '@google-cloud/release-brancher'})
          )
        );
      const manifest = new Manifest(
        github,
        'main',
        {
          '.': {
            releaseType: 'node',
            includeComponentInTag: false,
          },
        },
        {
          '.': Version.parse('1.3.0'),
        }
      );
      const releases = await manifest.buildReleases();
      expect(releases).lengthOf(1);
      expect(releases[0].tag.toString()).to.eql('v1.3.1');
    });

    it('should handle customized pull request title', async () => {
      mockPullRequests(
        github,
        [],
        [
          {
            headBranchName: 'release-please/branches/main',
            baseBranchName: 'main',
            number: 1234,
            title: 'release: 3.2.7',
            body: pullRequestBody('release-notes/single.txt'),
            labels: ['autorelease: pending'],
            files: [],
            sha: 'abc123',
          },
        ]
      );
      const manifest = new Manifest(
        github,
        'main',
        {
          '.': {
            releaseType: 'simple',
            pullRequestTitlePattern: 'release: ${version}',
          },
        },
        {
          '.': Version.parse('3.2.6'),
        }
      );
      const releases = await manifest.buildReleases();
      expect(releases).lengthOf(1);
      expect(releases[0].tag.toString()).to.eql('v3.2.7');
      expect(releases[0].sha).to.eql('abc123');
      expect(releases[0].notes)
        .to.be.a('string')
        .and.satisfy((msg: string) => msg.startsWith('### [3.2.7]'));
      expect(releases[0].path).to.eql('.');
    });

    it('should handle customized group pull request title', async () => {
      mockPullRequests(
        github,
        [],
        [
          {
            headBranchName: 'release-please/branches/main',
            baseBranchName: 'main',
            number: 1234,
            title: 'chore: release v3.3.0',
            body: pullRequestBody('release-notes/multiple-with-root.txt'),
            labels: ['autorelease: pending'],
            files: [
              'package.json',
              'packages/bot-config-utils/package.json',
              'packages/label-utils/package.json',
              'packages/object-selector/package.json',
              'packages/datastore-lock/package.json',
            ],
            sha: 'abc123',
          },
        ]
      );
      const getFileContentsStub = sandbox.stub(
        github,
        'getFileContentsOnBranch'
      );
      getFileContentsStub
        .withArgs('package.json', 'main')
        .resolves(
          buildGitHubFileRaw(JSON.stringify({name: '@google-automations/all'}))
        )
        .withArgs('packages/bot-config-utils/package.json', 'main')
        .resolves(
          buildGitHubFileRaw(
            JSON.stringify({name: '@google-automations/bot-config-utils'})
          )
        )
        .withArgs('packages/label-utils/package.json', 'main')
        .resolves(
          buildGitHubFileRaw(
            JSON.stringify({name: '@google-automations/label-utils'})
          )
        )
        .withArgs('packages/object-selector/package.json', 'main')
        .resolves(
          buildGitHubFileRaw(
            JSON.stringify({name: '@google-automations/object-selector'})
          )
        )
        .withArgs('packages/datastore-lock/package.json', 'main')
        .resolves(
          buildGitHubFileRaw(
            JSON.stringify({name: '@google-automations/datastore-lock'})
          )
        );
      const manifest = new Manifest(
        github,
        'main',
        {
          '.': {
            releaseType: 'node',
            component: '@google-automations/all',
            includeComponentInTag: false,
          },
          'packages/bot-config-utils': {
            releaseType: 'node',
          },
          'packages/label-utils': {
            releaseType: 'node',
          },
          'packages/object-selector': {
            releaseType: 'node',
          },
          'packages/datastore-lock': {
            releaseType: 'node',
          },
        },
        {
          '.': Version.parse('3.2.0'),
          'packages/bot-config-utils': Version.parse('3.1.4'),
          'packages/label-utils': Version.parse('1.0.1'),
          'packages/object-selector': Version.parse('1.0.2'),
          'packages/datastore-lock': Version.parse('2.0.0'),
        },
        {
          groupPullRequestTitlePattern: 'chore: release v${version}',
        }
      );
      const releases = await manifest.buildReleases();
      expect(releases).lengthOf(5);
      // 3.3.0
      expect(releases[0].tag.toString()).to.eql('v3.3.0');
      expect(releases[0].sha).to.eql('abc123');
      expect(releases[0].notes)
        .to.be.a('string')
        .and.satisfy((msg: string) => msg.startsWith('### Features'));
      expect(releases[0].path).to.eql('.');
      expect(releases[0].name).to.eql('v3.3.0');
      // @google-automations/bot-config-utils: 3.2.0
      expect(releases[1].tag.toString()).to.eql('bot-config-utils-v3.2.0');
      expect(releases[1].sha).to.eql('abc123');
      expect(releases[1].notes)
        .to.be.a('string')
        .and.satisfy((msg: string) => msg.startsWith('### Features'));
      expect(releases[1].path).to.eql('packages/bot-config-utils');
      expect(releases[1].name).to.eql('bot-config-utils: v3.2.0');
      // @google-automations/label-utils: 1.1.0
      expect(releases[2].tag.toString()).to.eql('label-utils-v1.1.0');
      expect(releases[2].sha).to.eql('abc123');
      expect(releases[2].notes)
        .to.be.a('string')
        .and.satisfy((msg: string) => msg.startsWith('### Features'));
      expect(releases[2].path).to.eql('packages/label-utils');
      expect(releases[2].name).to.eql('label-utils: v1.1.0');
      // @google-automations/object-selector: 1.1.0
      expect(releases[3].tag.toString()).to.eql('object-selector-v1.1.0');
      expect(releases[3].sha).to.eql('abc123');
      expect(releases[3].notes)
        .to.be.a('string')
        .and.satisfy((msg: string) => msg.startsWith('### Features'));
      expect(releases[3].path).to.eql('packages/object-selector');
      expect(releases[3].name).to.eql('object-selector: v1.1.0');
      // @google-automations/datastore-lock: 2.1.0
      expect(releases[4].tag.toString()).to.eql('datastore-lock-v2.1.0');
      expect(releases[4].sha).to.eql('abc123');
      expect(releases[4].notes)
        .to.be.a('string')
        .and.satisfy((msg: string) => msg.startsWith('### Features'));
      expect(releases[4].path).to.eql('packages/datastore-lock');
      expect(releases[4].name).to.eql('datastore-lock: v2.1.0');
    });

    it('should skip component releases for non-component configs', async () => {
      mockPullRequests(
        github,
        [],
        [
          {
            headBranchName:
              'release-please--branches--main--components--storage',
            baseBranchName: 'main',
            number: 1234,
            title: 'chore(main): release storage 3.2.7',
            body: pullRequestBody('release-notes/single.txt'),
            labels: ['autorelease: pending'],
            files: [],
            sha: 'abc123',
          },
        ]
      );
      const manifest = new Manifest(
        github,
        'main',
        {
          '.': {
            releaseType: 'simple',
            includeComponentInTag: false,
          },
        },
        {
          '.': Version.parse('3.2.6'),
        }
      );
      const releases = await manifest.buildReleases();
      expect(releases).lengthOf(0);
    });

    it('should handle complex title and base branch', async () => {
      mockPullRequests(
        github,
        [],
        [
          {
            headBranchName:
              'release-please--branches--hotfix/v3.1.0-bug--components--my-package-name',
            baseBranchName: 'hotfix/v3.1.0-bug',
            number: 1234,
            title: '[HOTFIX] - chore(hotfix/v3.1.0-bug): release 3.1.0-hotfix1',
            body: pullRequestBody('release-notes/single.txt'),
            labels: ['autorelease: pending'],
            files: [],
            sha: 'abc123',
          },
        ]
      );
      const manifest = new Manifest(
        github,
        'hotfix/v3.1.0-bug',
        {
          '.': {
            releaseType: 'simple',
            pullRequestTitlePattern:
              '[HOTFIX] - chore${scope}: release${component} ${version}',
            packageName: 'my-package-name',
            includeComponentInTag: false,
            prerelease: undefined,
          },
        },
        {
          '.': Version.parse('3.1.0'),
        }
      );
      const releases = await manifest.buildReleases();
      expect(releases).lengthOf(1);
      expect(releases[0].tag.toString()).to.eql('v3.1.0-hotfix1');
      expect(releases[0].sha).to.eql('abc123');
      expect(releases[0].notes).to.be.a('string');
      expect(releases[0].path).to.eql('.');
    });

    it('should find the correct number of releases with a componentless tag', async () => {
      mockPullRequests(
        github,
        [],
        [
          {
            headBranchName: 'release-please--branches--main',
            baseBranchName: 'main',
            number: 2,
            title: 'chore: release v1.0.1',
            body: pullRequestBody('release-notes/grouped.txt'),
            labels: ['autorelease: pending'],
            files: [],
            sha: 'abc123',
          },
        ]
      );
      const manifest = new Manifest(
        github,
        'main',
        {
          '.': {
            releaseType: 'simple',
            pullRequestTitlePattern: 'chore: release v${version}',
            component: 'base',
            includeComponentInTag: false,
          },
          api: {
            releaseType: 'simple',
            component: 'api',
          },
          chat: {
            releaseType: 'simple',
            component: 'chat',
          },
          cmds: {
            releaseType: 'simple',
            component: 'cmds',
          },
          presence: {
            releaseType: 'simple',
            component: 'presence',
          },
        },
        {
          '.': Version.parse('1.0.0'),
          api: Version.parse('1.0.0'),
          chat: Version.parse('1.0.0'),
          cmds: Version.parse('1.0.0'),
          presence: Version.parse('1.0.0'),
        },
        {
          groupPullRequestTitlePattern: 'chore: release v${version}',
        }
      );
      const releases = await manifest.buildReleases();
      expect(releases).lengthOf(2);
    });

    it('should handle overflowing release notes', async () => {
      mockPullRequests(
        github,
        [],
        [
          {
            headBranchName: 'release-please/branches/main',
            baseBranchName: 'main',
            number: 1234,
            title: 'chore: release main',
            body: pullRequestBody('release-notes/overflow.txt'),
            labels: ['autorelease: pending'],
            files: [
              'packages/bot-config-utils/package.json',
              'packages/label-utils/package.json',
              'packages/object-selector/package.json',
              'packages/datastore-lock/package.json',
            ],
            sha: 'abc123',
          },
        ]
      );
      const getFileContentsStub = sandbox.stub(
        github,
        'getFileContentsOnBranch'
      );
      getFileContentsStub
        .withArgs('packages/bot-config-utils/package.json', 'main')
        .resolves(
          buildGitHubFileRaw(
            JSON.stringify({name: '@google-automations/bot-config-utils'})
          )
        )
        .withArgs('packages/label-utils/package.json', 'main')
        .resolves(
          buildGitHubFileRaw(
            JSON.stringify({name: '@google-automations/label-utils'})
          )
        )
        .withArgs('packages/object-selector/package.json', 'main')
        .resolves(
          buildGitHubFileRaw(
            JSON.stringify({name: '@google-automations/object-selector'})
          )
        )
        .withArgs('packages/datastore-lock/package.json', 'main')
        .resolves(
          buildGitHubFileRaw(
            JSON.stringify({name: '@google-automations/datastore-lock'})
          )
        )
        // This branch is parsed from the overflow PR body
        .withArgs('release-notes.md', 'my-head-branch--release-notes')
        .resolves(
          buildGitHubFileRaw(pullRequestBody('release-notes/multiple.txt'))
        );
      const manifest = new Manifest(
        github,
        'main',
        {
          'packages/bot-config-utils': {
            releaseType: 'node',
          },
          'packages/label-utils': {
            releaseType: 'node',
          },
          'packages/object-selector': {
            releaseType: 'node',
          },
          'packages/datastore-lock': {
            releaseType: 'node',
          },
        },
        {
          'packages/bot-config-utils': Version.parse('3.1.4'),
          'packages/label-utils': Version.parse('1.0.1'),
          'packages/object-selector': Version.parse('1.0.2'),
          'packages/datastore-lock': Version.parse('2.0.0'),
        }
      );
      const releases = await manifest.buildReleases();
      expect(releases).lengthOf(4);
      expect(releases[0].tag.toString()).to.eql('bot-config-utils-v3.2.0');
      expect(releases[0].sha).to.eql('abc123');
      expect(releases[0].notes)
        .to.be.a('string')
        .and.satisfy((msg: string) => msg.startsWith('### Features'));
      expect(releases[0].path).to.eql('packages/bot-config-utils');
      expect(releases[0].name).to.eql('bot-config-utils: v3.2.0');
      expect(releases[1].tag.toString()).to.eql('label-utils-v1.1.0');
      expect(releases[1].sha).to.eql('abc123');
      expect(releases[1].notes)
        .to.be.a('string')
        .and.satisfy((msg: string) => msg.startsWith('### Features'));
      expect(releases[1].path).to.eql('packages/label-utils');
      expect(releases[1].name).to.eql('label-utils: v1.1.0');
      expect(releases[2].tag.toString()).to.eql('object-selector-v1.1.0');
      expect(releases[2].sha).to.eql('abc123');
      expect(releases[2].notes)
        .to.be.a('string')
        .and.satisfy((msg: string) => msg.startsWith('### Features'));
      expect(releases[2].path).to.eql('packages/object-selector');
      expect(releases[2].name).to.eql('object-selector: v1.1.0');
      expect(releases[3].tag.toString()).to.eql('datastore-lock-v2.1.0');
      expect(releases[3].sha).to.eql('abc123');
      expect(releases[3].notes)
        .to.be.a('string')
        .and.satisfy((msg: string) => msg.startsWith('### Features'));
      expect(releases[3].path).to.eql('packages/datastore-lock');
      expect(releases[3].name).to.eql('datastore-lock: v2.1.0');
    });
  });

  describe('createReleases', () => {
    it('should handle a single manifest release', async () => {
      mockPullRequests(
        github,
        [],
        [
          {
            headBranchName: 'release-please/branches/main',
            baseBranchName: 'main',
            number: 1234,
            title: 'chore: release main',
            body: pullRequestBody('release-notes/single-manifest.txt'),
            labels: ['autorelease: pending'],
            files: [],
            sha: 'abc123',
          },
        ]
      );
      const getFileContentsStub = sandbox.stub(
        github,
        'getFileContentsOnBranch'
      );
      getFileContentsStub
        .withArgs('package.json', 'main')
        .resolves(
          buildGitHubFileRaw(
            JSON.stringify({name: '@google-cloud/release-brancher'})
          )
        );
      mockCreateRelease(github, [
        {id: 123456, sha: 'abc123', tagName: 'release-brancher-v1.3.1'},
      ]);
      const commentStub = sandbox.stub(github, 'commentOnIssue').resolves();
      const addLabelsStub = sandbox.stub(github, 'addIssueLabels').resolves();
      const removeLabelsStub = sandbox
        .stub(github, 'removeIssueLabels')
        .resolves();
      const manifest = new Manifest(
        github,
        'main',
        {
          '.': {
            releaseType: 'node',
          },
        },
        {
          '.': Version.parse('1.3.1'),
        }
      );
      const releases = await manifest.createReleases();
      expect(releases).lengthOf(1);
      expect(releases[0]!.tagName).to.eql('release-brancher-v1.3.1');
      expect(releases[0]!.sha).to.eql('abc123');
      expect(releases[0]!.notes).to.eql('some release notes');
      expect(releases[0]!.path).to.eql('.');
      expect(releases[0]!.prNumber).to.eql(1234);
      sinon.assert.calledOnce(commentStub);
      sinon.assert.calledOnceWithExactly(
        addLabelsStub,
        ['autorelease: tagged'],
        1234
      );
      sinon.assert.calledOnceWithExactly(
        removeLabelsStub,
        ['autorelease: pending'],
        1234
      );
    });

    it('should handle a multiple manifest release', async () => {
      mockPullRequests(
        github,
        [],
        [
          {
            headBranchName: 'release-please/branches/main',
            baseBranchName: 'main',
            number: 1234,
            title: 'chore: release main',
            body: pullRequestBody('release-notes/multiple.txt'),
            labels: ['autorelease: pending'],
            files: [
              'packages/bot-config-utils/package.json',
              'packages/label-utils/package.json',
              'packages/object-selector/package.json',
              'packages/datastore-lock/package.json',
            ],
            sha: 'abc123',
          },
        ]
      );
      const getFileContentsStub = sandbox.stub(
        github,
        'getFileContentsOnBranch'
      );
      getFileContentsStub
        .withArgs('packages/bot-config-utils/package.json', 'main')
        .resolves(
          buildGitHubFileRaw(
            JSON.stringify({name: '@google-automations/bot-config-utils'})
          )
        )
        .withArgs('packages/label-utils/package.json', 'main')
        .resolves(
          buildGitHubFileRaw(
            JSON.stringify({name: '@google-automations/label-utils'})
          )
        )
        .withArgs('packages/object-selector/package.json', 'main')
        .resolves(
          buildGitHubFileRaw(
            JSON.stringify({name: '@google-automations/object-selector'})
          )
        )
        .withArgs('packages/datastore-lock/package.json', 'main')
        .resolves(
          buildGitHubFileRaw(
            JSON.stringify({name: '@google-automations/datastore-lock'})
          )
        );

      mockCreateRelease(github, [
        {id: 1, sha: 'abc123', tagName: 'bot-config-utils-v3.2.0'},
        {id: 2, sha: 'abc123', tagName: 'label-utils-v1.1.0'},
        {id: 3, sha: 'abc123', tagName: 'object-selector-v1.1.0'},
        {id: 4, sha: 'abc123', tagName: 'datastore-lock-v2.1.0'},
      ]);
      const commentStub = sandbox.stub(github, 'commentOnIssue').resolves();
      const addLabelsStub = sandbox.stub(github, 'addIssueLabels').resolves();
      const removeLabelsStub = sandbox
        .stub(github, 'removeIssueLabels')
        .resolves();
      const manifest = new Manifest(
        github,
        'main',
        {
          'packages/bot-config-utils': {
            releaseType: 'node',
          },
          'packages/label-utils': {
            releaseType: 'node',
          },
          'packages/object-selector': {
            releaseType: 'node',
          },
          'packages/datastore-lock': {
            releaseType: 'node',
          },
        },
        {
          'packages/bot-config-utils': Version.parse('3.1.4'),
          'packages/label-utils': Version.parse('1.0.1'),
          'packages/object-selector': Version.parse('1.0.2'),
          'packages/datastore-lock': Version.parse('2.0.0'),
        }
      );
      const releases = await manifest.createReleases();
      expect(releases).lengthOf(4);
      expect(releases[0]!.tagName).to.eql('bot-config-utils-v3.2.0');
      expect(releases[0]!.sha).to.eql('abc123');
      expect(releases[0]!.notes).to.be.string;
      expect(releases[0]!.path).to.eql('packages/bot-config-utils');
      expect(releases[0]!.prNumber).to.eql(1234);
      expect(releases[1]!.tagName).to.eql('label-utils-v1.1.0');
      expect(releases[1]!.sha).to.eql('abc123');
      expect(releases[1]!.notes).to.be.string;
      expect(releases[1]!.path).to.eql('packages/label-utils');
      expect(releases[1]!.prNumber).to.eql(1234);
      expect(releases[2]!.tagName).to.eql('object-selector-v1.1.0');
      expect(releases[2]!.sha).to.eql('abc123');
      expect(releases[2]!.notes).to.be.string;
      expect(releases[2]!.path).to.eql('packages/object-selector');
      expect(releases[2]!.prNumber).to.eql(1234);
      expect(releases[3]!.tagName).to.eql('datastore-lock-v2.1.0');
      expect(releases[3]!.sha).to.eql('abc123');
      expect(releases[3]!.notes).to.be.string;
      expect(releases[3]!.path).to.eql('packages/datastore-lock');
      expect(releases[3]!.prNumber).to.eql(1234);
      sinon.assert.callCount(commentStub, 1);
      sinon.assert.calledOnceWithExactly(
        addLabelsStub,
        ['autorelease: tagged'],
        1234
      );
      sinon.assert.calledOnceWithExactly(
        removeLabelsStub,
        ['autorelease: pending'],
        1234
      );
    });

    it('should handle a single standalone release', async () => {
      mockPullRequests(
        github,
        [],
        [
          {
            headBranchName: 'release-please/branches/main',
            baseBranchName: 'main',
            number: 1234,
            title: 'chore(main): release 3.2.7',
            body: pullRequestBody('release-notes/single.txt'),
            labels: ['autorelease: pending'],
            files: [],
            sha: 'abc123',
          },
        ]
      );
      const addLabelsStub = sandbox.stub(github, 'addIssueLabels').resolves();
      const removeLabelsStub = sandbox
        .stub(github, 'removeIssueLabels')
        .resolves();
      const manifest = new Manifest(
        github,
        'main',
        {
          '.': {
            releaseType: 'simple',
          },
        },
        {
          '.': Version.parse('3.2.6'),
        }
      );
      mockCreateRelease(github, [
        {id: 123456, sha: 'abc123', tagName: 'v3.2.7'},
      ]);
      const commentStub = sandbox.stub(github, 'commentOnIssue').resolves();
      const releases = await manifest.createReleases();
      expect(releases).lengthOf(1);
      expect(releases[0]!.tagName).to.eql('v3.2.7');
      expect(releases[0]!.sha).to.eql('abc123');
      expect(releases[0]!.notes).to.be.string;
      expect(releases[0]!.path).to.eql('.');
      expect(releases[0]!.prNumber).to.eql(1234);
      sinon.assert.calledOnce(commentStub);
      sinon.assert.calledOnceWithExactly(
        addLabelsStub,
        ['autorelease: tagged'],
        1234
      );
      sinon.assert.calledOnceWithExactly(
        removeLabelsStub,
        ['autorelease: pending'],
        1234
      );
    });

    it('should allow customizing pull request labels', async () => {
      mockPullRequests(
        github,
        [],
        [
          {
            headBranchName: 'release-please/branches/main',
            baseBranchName: 'main',
            number: 1234,
            title: 'chore: release main',
            body: pullRequestBody('release-notes/single-manifest.txt'),
            labels: ['some-pull-request-label'],
            files: [],
            sha: 'abc123',
          },
        ]
      );
      const getFileContentsStub = sandbox.stub(
        github,
        'getFileContentsOnBranch'
      );
      getFileContentsStub
        .withArgs('package.json', 'main')
        .resolves(
          buildGitHubFileRaw(
            JSON.stringify({name: '@google-cloud/release-brancher'})
          )
        );
      mockCreateRelease(github, [
        {id: 123456, sha: 'abc123', tagName: 'release-brancher-v1.3.1'},
      ]);
      const commentStub = sandbox.stub(github, 'commentOnIssue').resolves();
      const addLabelsStub = sandbox.stub(github, 'addIssueLabels').resolves();
      const removeLabelsStub = sandbox
        .stub(github, 'removeIssueLabels')
        .resolves();
      const manifest = new Manifest(
        github,
        'main',
        {
          '.': {
            releaseType: 'node',
          },
        },
        {
          '.': Version.parse('1.3.1'),
        },
        {
          labels: ['some-pull-request-label'],
          releaseLabels: ['some-tagged-label'],
        }
      );
      const releases = await manifest.createReleases();
      expect(releases).lengthOf(1);
      expect(releases[0]!.tagName).to.eql('release-brancher-v1.3.1');
      expect(releases[0]!.sha).to.eql('abc123');
      expect(releases[0]!.notes).to.eql('some release notes');
      sinon.assert.calledOnce(commentStub);
      sinon.assert.calledOnceWithExactly(
        addLabelsStub,
        ['some-tagged-label'],
        1234
      );
      sinon.assert.calledOnceWithExactly(
        removeLabelsStub,
        ['some-pull-request-label'],
        1234
      );
    });

    it('should create a draft release', async () => {
      mockPullRequests(
        github,
        [],
        [
          {
            headBranchName: 'release-please/branches/main',
            baseBranchName: 'main',
            number: 1234,
            title: 'chore: release main',
            body: pullRequestBody('release-notes/single-manifest.txt'),
            labels: ['autorelease: pending'],
            files: [],
            sha: 'abc123',
          },
        ]
      );
      const getFileContentsStub = sandbox.stub(
        github,
        'getFileContentsOnBranch'
      );
      getFileContentsStub
        .withArgs('package.json', 'main')
        .resolves(
          buildGitHubFileRaw(
            JSON.stringify({name: '@google-cloud/release-brancher'})
          )
        );
      const githubReleaseStub = mockCreateRelease(github, [
        {
          id: 123456,
          sha: 'abc123',
          tagName: 'release-brancher-v1.3.1',
          draft: true,
        },
      ]);
      const commentStub = sandbox.stub(github, 'commentOnIssue').resolves();
      const addLabelsStub = sandbox.stub(github, 'addIssueLabels').resolves();
      const removeLabelsStub = sandbox
        .stub(github, 'removeIssueLabels')
        .resolves();
      const manifest = new Manifest(
        github,
        'main',
        {
          '.': {
            releaseType: 'node',
            draft: true,
          },
        },
        {
          '.': Version.parse('1.3.1'),
        }
      );
      const releases = await manifest.createReleases();
      expect(releases).lengthOf(1);
      expect(releases[0]!.tagName).to.eql('release-brancher-v1.3.1');
      expect(releases[0]!.sha).to.eql('abc123');
      expect(releases[0]!.notes).to.eql('some release notes');
      expect(releases[0]!.draft).to.be.true;
      sinon.assert.calledOnceWithExactly(githubReleaseStub, sinon.match.any, {
        draft: true,
        prerelease: undefined,
      } as ReleaseOptions);
      sinon.assert.calledOnce(commentStub);
      sinon.assert.calledOnceWithExactly(
        addLabelsStub,
        ['autorelease: tagged'],
        1234
      );
      sinon.assert.calledOnceWithExactly(
        removeLabelsStub,
        ['autorelease: pending'],
        1234
      );
    });

    it('should create a prerelease release from beta', async () => {
      mockPullRequests(
        github,
        [],
        [
          {
            headBranchName: 'release-please/branches/main',
            baseBranchName: 'main',
            number: 1234,
            title: 'chore: release main',
            body: pullRequestBody(
              'release-notes/single-manifest-prerelease.txt'
            ),
            labels: ['autorelease: pending'],
            files: [],
            sha: 'abc123',
          },
        ]
      );
      const getFileContentsStub = sandbox.stub(
        github,
        'getFileContentsOnBranch'
      );
      getFileContentsStub
        .withArgs('package.json', 'main')
        .resolves(
          buildGitHubFileRaw(
            JSON.stringify({name: '@google-cloud/release-brancher'})
          )
        );
      const githubReleaseStub = mockCreateRelease(github, [
        {
          id: 123456,
          sha: 'abc123',
          tagName: 'release-brancher-v1.3.1-beta1',
          prerelease: true,
        },
      ]);
      const commentStub = sandbox.stub(github, 'commentOnIssue').resolves();
      const addLabelsStub = sandbox.stub(github, 'addIssueLabels').resolves();
      const removeLabelsStub = sandbox
        .stub(github, 'removeIssueLabels')
        .resolves();
      const manifest = new Manifest(
        github,
        'main',
        {
          '.': {
            releaseType: 'node',
            prerelease: true,
          },
        },
        {
          '.': Version.parse('1.3.1'),
        }
      );
      const releases = await manifest.createReleases();
      expect(releases).lengthOf(1);
      expect(releases[0]!.tagName).to.eql('release-brancher-v1.3.1-beta1');
      expect(releases[0]!.sha).to.eql('abc123');
      expect(releases[0]!.notes).to.eql('some release notes');
      expect(releases[0]!.draft).to.be.undefined;
      sinon.assert.calledOnceWithExactly(githubReleaseStub, sinon.match.any, {
        draft: undefined,
        prerelease: true,
      } as ReleaseOptions);
      sinon.assert.calledOnce(commentStub);
      sinon.assert.calledOnceWithExactly(
        addLabelsStub,
        ['autorelease: tagged'],
        1234
      );
      sinon.assert.calledOnceWithExactly(
        removeLabelsStub,
        ['autorelease: pending'],
        1234
      );
    });

    it('should not create a prerelease release from non-prerelease', async () => {
      mockPullRequests(
        github,
        [],
        [
          {
            headBranchName: 'release-please/branches/main',
            baseBranchName: 'main',
            number: 1234,
            title: 'chore: release main',
            body: pullRequestBody('release-notes/single-manifest.txt'),
            labels: ['autorelease: pending'],
            files: [],
            sha: 'abc123',
          },
        ]
      );
      const getFileContentsStub = sandbox.stub(
        github,
        'getFileContentsOnBranch'
      );
      getFileContentsStub
        .withArgs('package.json', 'main')
        .resolves(
          buildGitHubFileRaw(
            JSON.stringify({name: '@google-cloud/release-brancher'})
          )
        );
      const githubReleaseStub = mockCreateRelease(github, [
        {
          id: 123456,
          sha: 'abc123',
          tagName: 'release-brancher-v1.3.1',
          prerelease: false,
        },
      ]);
      const commentStub = sandbox.stub(github, 'commentOnIssue').resolves();
      const addLabelsStub = sandbox.stub(github, 'addIssueLabels').resolves();
      const removeLabelsStub = sandbox
        .stub(github, 'removeIssueLabels')
        .resolves();
      const manifest = new Manifest(
        github,
        'main',
        {
          '.': {
            releaseType: 'node',
            prerelease: true,
          },
        },
        {
          '.': Version.parse('1.3.1'),
        }
      );
      const releases = await manifest.createReleases();
      expect(releases).lengthOf(1);
      expect(releases[0]!.tagName).to.eql('release-brancher-v1.3.1');
      expect(releases[0]!.sha).to.eql('abc123');
      expect(releases[0]!.notes).to.eql('some release notes');
      expect(releases[0]!.draft).to.be.undefined;
      sinon.assert.calledOnceWithExactly(githubReleaseStub, sinon.match.any, {
        draft: undefined,
        prerelease: false,
      } as ReleaseOptions);
      sinon.assert.calledOnce(commentStub);
      sinon.assert.calledOnceWithExactly(
        addLabelsStub,
        ['autorelease: tagged'],
        1234
      );
      sinon.assert.calledOnceWithExactly(
        removeLabelsStub,
        ['autorelease: pending'],
        1234
      );
    });

    it('should handle partially failed manifest release', async () => {
      mockPullRequests(
        github,
        [],
        [
          {
            headBranchName: 'release-please/branches/main',
            baseBranchName: 'main',
            number: 1234,
            title: 'chore: release main',
            body: pullRequestBody('release-notes/multiple.txt'),
            labels: ['autorelease: pending'],
            files: [
              'packages/bot-config-utils/package.json',
              'packages/label-utils/package.json',
              'packages/object-selector/package.json',
              'packages/datastore-lock/package.json',
            ],
            sha: 'abc123',
          },
        ]
      );
      const getFileContentsStub = sandbox.stub(
        github,
        'getFileContentsOnBranch'
      );
      getFileContentsStub
        .withArgs('packages/bot-config-utils/package.json', 'main')
        .resolves(
          buildGitHubFileRaw(
            JSON.stringify({name: '@google-automations/bot-config-utils'})
          )
        )
        .withArgs('packages/label-utils/package.json', 'main')
        .resolves(
          buildGitHubFileRaw(
            JSON.stringify({name: '@google-automations/label-utils'})
          )
        )
        .withArgs('packages/object-selector/package.json', 'main')
        .resolves(
          buildGitHubFileRaw(
            JSON.stringify({name: '@google-automations/object-selector'})
          )
        )
        .withArgs('packages/datastore-lock/package.json', 'main')
        .resolves(
          buildGitHubFileRaw(
            JSON.stringify({name: '@google-automations/datastore-lock'})
          )
        );

      mockCreateRelease(github, [
        {
          id: 1,
          sha: 'abc123',
          tagName: 'bot-config-utils-v3.2.0',
          duplicate: true,
        },
        {id: 2, sha: 'abc123', tagName: 'label-utils-v1.1.0'},
        {id: 3, sha: 'abc123', tagName: 'object-selector-v1.1.0'},
        {id: 4, sha: 'abc123', tagName: 'datastore-lock-v2.1.0'},
      ]);
      const commentStub = sandbox.stub(github, 'commentOnIssue').resolves();
      const addLabelsStub = sandbox.stub(github, 'addIssueLabels').resolves();
      const removeLabelsStub = sandbox
        .stub(github, 'removeIssueLabels')
        .resolves();
      const manifest = new Manifest(
        github,
        'main',
        {
          'packages/bot-config-utils': {
            releaseType: 'node',
          },
          'packages/label-utils': {
            releaseType: 'node',
          },
          'packages/object-selector': {
            releaseType: 'node',
          },
          'packages/datastore-lock': {
            releaseType: 'node',
          },
        },
        {
          'packages/bot-config-utils': Version.parse('3.1.4'),
          'packages/label-utils': Version.parse('1.0.1'),
          'packages/object-selector': Version.parse('1.0.2'),
          'packages/datastore-lock': Version.parse('2.0.0'),
        }
      );
      const releases = await manifest.createReleases();
      expect(releases).lengthOf(3);
      expect(releases[0]!.tagName).to.eql('label-utils-v1.1.0');
      expect(releases[0]!.sha).to.eql('abc123');
      expect(releases[0]!.notes).to.be.string;
      expect(releases[0]!.path).to.eql('packages/label-utils');
      expect(releases[1]!.tagName).to.eql('object-selector-v1.1.0');
      expect(releases[1]!.sha).to.eql('abc123');
      expect(releases[1]!.notes).to.be.string;
      expect(releases[1]!.path).to.eql('packages/object-selector');
      expect(releases[2]!.tagName).to.eql('datastore-lock-v2.1.0');
      expect(releases[2]!.sha).to.eql('abc123');
      expect(releases[2]!.notes).to.be.string;
      expect(releases[2]!.path).to.eql('packages/datastore-lock');
      sinon.assert.callCount(commentStub, 1);
      sinon.assert.calledOnceWithExactly(
        addLabelsStub,
        ['autorelease: tagged'],
        1234
      );
      sinon.assert.calledOnceWithExactly(
        removeLabelsStub,
        ['autorelease: pending'],
        1234
      );
    });

    it('should throw DuplicateReleaseError if all releases already tagged', async () => {
      mockPullRequests(
        github,
        [],
        [
          {
            headBranchName: 'release-please/branches/main',
            baseBranchName: 'main',
            number: 1234,
            title: 'chore: release main',
            body: pullRequestBody('release-notes/multiple.txt'),
            labels: ['autorelease: pending'],
            files: [
              'packages/bot-config-utils/package.json',
              'packages/label-utils/package.json',
              'packages/object-selector/package.json',
              'packages/datastore-lock/package.json',
            ],
            sha: 'abc123',
          },
        ]
      );
      const getFileContentsStub = sandbox.stub(
        github,
        'getFileContentsOnBranch'
      );
      getFileContentsStub
        .withArgs('packages/bot-config-utils/package.json', 'main')
        .resolves(
          buildGitHubFileRaw(
            JSON.stringify({name: '@google-automations/bot-config-utils'})
          )
        )
        .withArgs('packages/label-utils/package.json', 'main')
        .resolves(
          buildGitHubFileRaw(
            JSON.stringify({name: '@google-automations/label-utils'})
          )
        )
        .withArgs('packages/object-selector/package.json', 'main')
        .resolves(
          buildGitHubFileRaw(
            JSON.stringify({name: '@google-automations/object-selector'})
          )
        )
        .withArgs('packages/datastore-lock/package.json', 'main')
        .resolves(
          buildGitHubFileRaw(
            JSON.stringify({name: '@google-automations/datastore-lock'})
          )
        );

      mockCreateRelease(github, [
        {
          id: 1,
          sha: 'abc123',
          tagName: 'bot-config-utils-v3.2.0',
          duplicate: true,
        },
        {id: 2, sha: 'abc123', tagName: 'label-utils-v1.1.0', duplicate: true},
        {
          id: 3,
          sha: 'abc123',
          tagName: 'object-selector-v1.1.0',
          duplicate: true,
        },
        {
          id: 4,
          sha: 'abc123',
          tagName: 'datastore-lock-v2.1.0',
          duplicate: true,
        },
      ]);
      const commentStub = sandbox.stub(github, 'commentOnIssue').resolves();
      const addLabelsStub = sandbox.stub(github, 'addIssueLabels').resolves();
      const removeLabelsStub = sandbox
        .stub(github, 'removeIssueLabels')
        .resolves();
      const manifest = new Manifest(
        github,
        'main',
        {
          'packages/bot-config-utils': {
            releaseType: 'node',
          },
          'packages/label-utils': {
            releaseType: 'node',
          },
          'packages/object-selector': {
            releaseType: 'node',
          },
          'packages/datastore-lock': {
            releaseType: 'node',
          },
        },
        {
          'packages/bot-config-utils': Version.parse('3.1.4'),
          'packages/label-utils': Version.parse('1.0.1'),
          'packages/object-selector': Version.parse('1.0.2'),
          'packages/datastore-lock': Version.parse('2.0.0'),
        }
      );
      try {
        await manifest.createReleases();
        expect(false).to.be.true;
      } catch (err) {
        expect(err).instanceof(DuplicateReleaseError);
      }
      sinon.assert.notCalled(commentStub);
      sinon.assert.calledOnce(addLabelsStub);
      sinon.assert.calledOnce(removeLabelsStub);
    });
  });
});<|MERGE_RESOLUTION|>--- conflicted
+++ resolved
@@ -1930,6 +1930,109 @@
       });
     });
 
+    it('should handle multiple package repository with Component commit footers', async () => {
+      mockReleases(sandbox, github, [
+        {
+          id: 123456,
+          sha: 'abc123',
+          tagName: 'pkg1-v1.0.0',
+          url: 'https://github.com/fake-owner/fake-repo/releases/tag/pkg1-v1.0.0',
+        },
+        {
+          id: 654321,
+          sha: 'def234',
+          tagName: 'pkg2-v0.2.3',
+          url: 'https://github.com/fake-owner/fake-repo/releases/tag/pkg2-v0.2.3',
+        },
+        {
+          id: 987654,
+          sha: 'def234',
+          tagName: 'pkg3-v0.1.2',
+          url: 'https://github.com/fake-owner/fake-repo/releases/tag/pkg3-v0.1.2',
+        },
+      ]);
+      mockCommits(sandbox, github, [
+        {
+          sha: 'aaaaaa',
+          message: 'fix: some bugfix',
+          files: ['path/a/foo'],
+        },
+        {
+          sha: 'abc123',
+          message: 'chore: release main',
+          files: [],
+          pullRequest: {
+            headBranchName: 'release-please/branches/main',
+            baseBranchName: 'main',
+            number: 123,
+            title: 'chore: release main',
+            body: '',
+            labels: [],
+            files: [],
+            sha: 'abc123',
+          },
+        },
+        {
+          sha: 'bbbbbb',
+          message: 'fix: some bugfix',
+          files: ['path/b/foo'],
+        },
+        {
+          sha: 'cccccc',
+          message: 'fix: some bugfix',
+          files: ['path/a/foo'],
+        },
+        {
+          sha: 'dddddd',
+          message:
+            'chore(pkg3): transition to beta\n\nComponent: pkg3\nRelease-As: 0.1.2-beta',
+          files: [],
+        },
+        {
+          sha: 'def234',
+          message: 'chore: release main',
+          files: [],
+          pullRequest: {
+            headBranchName: 'release-please/branches/main',
+            baseBranchName: 'main',
+            number: 123,
+            title: 'chore: release main',
+            body: '',
+            labels: [],
+            files: [],
+            sha: 'def234',
+          },
+        },
+      ]);
+      const manifest = new Manifest(
+        github,
+        'main',
+        {
+          'path/a': {
+            releaseType: 'simple',
+            component: 'pkg1',
+          },
+          'path/b': {
+            releaseType: 'simple',
+            component: 'pkg2',
+          },
+          'path/c': {
+            releaseType: 'simple',
+            component: 'pkg3',
+          },
+        },
+        {
+          'path/a': Version.parse('1.0.0'),
+          'path/b': Version.parse('0.2.3'),
+          'path/c': Version.parse('0.1.2'),
+        }
+      );
+      const pullRequests = await manifest.buildPullRequests();
+      expect(pullRequests).lengthOf(1);
+      expect(pullRequests[0].labels).to.eql(['autorelease: pending']);
+      snapshot(dateSafe(pullRequests[0].body.toString()));
+    });
+
     it('should allow creating multiple pull requests', async () => {
       mockReleases(sandbox, github, [
         {
@@ -2019,114 +2122,7 @@
       snapshot(dateSafe(pullRequests[1].body.toString()));
     });
 
-<<<<<<< HEAD
     it('should allow forcing release-as on a single component', async () => {
-=======
-    it('should handle multiple package repository with Component commit footers', async () => {
-      mockReleases(sandbox, github, [
-        {
-          id: 123456,
-          sha: 'abc123',
-          tagName: 'pkg1-v1.0.0',
-          url: 'https://github.com/fake-owner/fake-repo/releases/tag/pkg1-v1.0.0',
-        },
-        {
-          id: 654321,
-          sha: 'def234',
-          tagName: 'pkg2-v0.2.3',
-          url: 'https://github.com/fake-owner/fake-repo/releases/tag/pkg2-v0.2.3',
-        },
-        {
-          id: 987654,
-          sha: 'def234',
-          tagName: 'pkg3-v0.1.2',
-          url: 'https://github.com/fake-owner/fake-repo/releases/tag/pkg3-v0.1.2',
-        },
-      ]);
-      mockCommits(sandbox, github, [
-        {
-          sha: 'aaaaaa',
-          message: 'fix: some bugfix',
-          files: ['path/a/foo'],
-        },
-        {
-          sha: 'abc123',
-          message: 'chore: release main',
-          files: [],
-          pullRequest: {
-            headBranchName: 'release-please/branches/main',
-            baseBranchName: 'main',
-            number: 123,
-            title: 'chore: release main',
-            body: '',
-            labels: [],
-            files: [],
-            sha: 'abc123',
-          },
-        },
-        {
-          sha: 'bbbbbb',
-          message: 'fix: some bugfix',
-          files: ['path/b/foo'],
-        },
-        {
-          sha: 'cccccc',
-          message: 'fix: some bugfix',
-          files: ['path/a/foo'],
-        },
-        {
-          sha: 'dddddd',
-          message:
-            'chore(pkg3): transition to beta\n\nComponent: pkg3\nRelease-As: 0.1.2-beta',
-          files: [],
-        },
-        {
-          sha: 'def234',
-          message: 'chore: release main',
-          files: [],
-          pullRequest: {
-            headBranchName: 'release-please/branches/main',
-            baseBranchName: 'main',
-            number: 123,
-            title: 'chore: release main',
-            body: '',
-            labels: [],
-            files: [],
-            sha: 'def234',
-          },
-        },
-      ]);
-      const manifest = new Manifest(
-        github,
-        'main',
-        {
-          'path/a': {
-            releaseType: 'simple',
-            component: 'pkg1',
-          },
-          'path/b': {
-            releaseType: 'simple',
-            component: 'pkg2',
-          },
-          'path/c': {
-            releaseType: 'simple',
-            component: 'pkg3',
-          },
-        },
-        {
-          'path/a': Version.parse('1.0.0'),
-          'path/b': Version.parse('0.2.3'),
-          'path/c': Version.parse('0.1.2'),
-        }
-      );
-      const pullRequests = await manifest.buildPullRequests();
-      expect(pullRequests).lengthOf(1);
-      expect(pullRequests[0].labels).to.eql(['autorelease: pending']);
-      snapshot(dateSafe(pullRequests[0].body.toString()));
-    });
-
-    it('should allow creating multiple pull requests', async () => {
->>>>>>> 4229c572
       mockReleases(sandbox, github, [
         {
           id: 123456,
