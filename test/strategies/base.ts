// Copyright 2021 Google LLC
//
// Licensed under the Apache License, Version 2.0 (the "License");
// you may not use this file except in compliance with the License.
// You may obtain a copy of the License at
//
//      http://www.apache.org/licenses/LICENSE-2.0
//
// Unless required by applicable law or agreed to in writing, software
// distributed under the License is distributed on an "AS IS" BASIS,
// WITHOUT WARRANTIES OR CONDITIONS OF ANY KIND, either express or implied.
// See the License for the specific language governing permissions and
// limitations under the License.

import {describe, it, afterEach, beforeEach} from 'mocha';
import * as sinon from 'sinon';
import {expect} from 'chai';
import {BaseStrategy} from '../../src/strategies/base';
import {Update} from '../../src/update';
import {GitHub} from '../../src/github';
import {PullRequestBody} from '../../src/util/pull-request-body';
import snapshot = require('snap-shot-it');
import {dateSafe} from '../helpers';

const sandbox = sinon.createSandbox();

class TestStrategy extends BaseStrategy {
  async buildUpdates(): Promise<Update[]> {
    return [];
  }
}

describe('Strategy', () => {
  let github: GitHub;
  beforeEach(async () => {
    github = await GitHub.create({
      owner: 'googleapis',
      repo: 'base-test-repo',
      defaultBranch: 'main',
    });
  });
  afterEach(() => {
    sandbox.restore();
  });
  describe('buildReleasePullRequest', () => {
    it('should ignore empty commits', async () => {
      const strategy = new TestStrategy({
        targetBranch: 'main',
        github,
        component: 'google-cloud-automl',
      });
      const pullRequest = await strategy.buildReleasePullRequest([]);
      expect(pullRequest).to.be.undefined;
    });
<<<<<<< HEAD
    it('updates extra files', async () => {
=======
    it('allows overriding initial version', async () => {
>>>>>>> f5484e90
      const strategy = new TestStrategy({
        targetBranch: 'main',
        github,
        component: 'google-cloud-automl',
<<<<<<< HEAD
        extraFiles: [
          '0',
          'foo/1.~csv',
          'foo/2.bak',
          'foo/bar/../baz',
          'foo/baz/bar/',
          'foo/baz/../../../../../etc/hostname',
          '/3.java',
          '~/4.md',
          '~/./5',
          '~/../../.././level/../../../up',
          './../../../opt/',
          '../../../../etc/passwd',
        ],
      });
      const pullRequest = await strategy.buildReleasePullRequest(
        [{sha: 'aaa', message: 'fix: a bugfix'}],
        undefined
      );
      expect(pullRequest).to.exist;
      expect(pullRequest?.updates).to.be.an('array');
      expect(pullRequest?.updates.map(update => update.path))
        .to.include.members([
          '0',
          '3.java',
          '4.md',
          '5',
          'foo/1.~csv',
          'foo/2.bak',
          'foo/baz',
          'foo/baz/bar',
          'etc/hostname',
          'etc/passwd',
          'opt',
          'up',
        ])
        .but.not.include('foo/bar/baz', 'expected file up one level')
        .and.not.include('foo/baz/bar/', 'expected file but got directory')
        .and.to.satisfy(
          (paths: string[]) =>
            paths.every(path => /^(\.{1,2}|~|\/)*\//.test(path)),
          'illegal pathing characters at start of file path'
        );
=======
      });
      const commits = [
        {
          sha: 'abc123',
          message: 'chore: initial commit\n\nRelease-As: 2.3.4',
        },
      ];
      const pullRequest = await strategy.buildReleasePullRequest(commits);
      expect(pullRequest).to.not.be.undefined;
      expect(pullRequest?.version?.toString()).to.eql('2.3.4');
      snapshot(dateSafe(pullRequest!.body.toString()));
>>>>>>> f5484e90
    });
  });
  describe('buildRelease', () => {
    it('builds a release tag', async () => {
      const strategy = new TestStrategy({
        targetBranch: 'main',
        github,
        component: 'google-cloud-automl',
      });
      const release = await strategy.buildRelease({
        title: 'chore(main): release v1.2.3',
        headBranchName: 'release-please/branches/main',
        baseBranchName: 'main',
        number: 1234,
        body: new PullRequestBody([]).toString(),
        labels: [],
        files: [],
        sha: 'abc123',
      });
      expect(release, 'Release').to.not.be.undefined;
      expect(release!.tag.toString()).to.eql('google-cloud-automl-v1.2.3');
    });
    it('overrides the tag separator', async () => {
      const strategy = new TestStrategy({
        targetBranch: 'main',
        github,
        component: 'google-cloud-automl',
        tagSeparator: '/',
      });
      const release = await strategy.buildRelease({
        title: 'chore(main): release v1.2.3',
        headBranchName: 'release-please/branches/main',
        baseBranchName: 'main',
        number: 1234,
        body: new PullRequestBody([]).toString(),
        labels: [],
        files: [],
        sha: 'abc123',
      });
      expect(release, 'Release').to.not.be.undefined;
      expect(release!.tag.toString()).to.eql('google-cloud-automl/v1.2.3');
    });
    it('skips component in release tag', async () => {
      const strategy = new TestStrategy({
        targetBranch: 'main',
        github,
        component: 'google-cloud-automl',
        includeComponentInTag: false,
      });
      const release = await strategy.buildRelease({
        title: 'chore(main): release v1.2.3',
        headBranchName: 'release-please/branches/main',
        baseBranchName: 'main',
        number: 1234,
        body: new PullRequestBody([]).toString(),
        labels: [],
        files: [],
        sha: 'abc123',
      });
      expect(release, 'Release').to.not.be.undefined;
      expect(release!.tag.toString()).to.eql('v1.2.3');
    });
  });
});<|MERGE_RESOLUTION|>--- conflicted
+++ resolved
@@ -52,16 +52,28 @@
       const pullRequest = await strategy.buildReleasePullRequest([]);
       expect(pullRequest).to.be.undefined;
     });
-<<<<<<< HEAD
-    it('updates extra files', async () => {
-=======
     it('allows overriding initial version', async () => {
->>>>>>> f5484e90
       const strategy = new TestStrategy({
         targetBranch: 'main',
         github,
         component: 'google-cloud-automl',
-<<<<<<< HEAD
+      });
+      const commits = [
+        {
+          sha: 'abc123',
+          message: 'chore: initial commit\n\nRelease-As: 2.3.4',
+        },
+      ];
+      const pullRequest = await strategy.buildReleasePullRequest(commits);
+      expect(pullRequest).to.not.be.undefined;
+      expect(pullRequest?.version?.toString()).to.eql('2.3.4');
+      snapshot(dateSafe(pullRequest!.body.toString()));
+    });
+    it('updates extra files', async () => {
+      const strategy = new TestStrategy({
+        targetBranch: 'main',
+        github,
+        component: 'google-cloud-automl',
         extraFiles: [
           '0',
           'foo/1.~csv',
@@ -105,19 +117,6 @@
             paths.every(path => /^(\.{1,2}|~|\/)*\//.test(path)),
           'illegal pathing characters at start of file path'
         );
-=======
-      });
-      const commits = [
-        {
-          sha: 'abc123',
-          message: 'chore: initial commit\n\nRelease-As: 2.3.4',
-        },
-      ];
-      const pullRequest = await strategy.buildReleasePullRequest(commits);
-      expect(pullRequest).to.not.be.undefined;
-      expect(pullRequest?.version?.toString()).to.eql('2.3.4');
-      snapshot(dateSafe(pullRequest!.body.toString()));
->>>>>>> f5484e90
     });
   });
   describe('buildRelease', () => {
