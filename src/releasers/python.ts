--- conflicted
+++ resolved
@@ -43,22 +43,10 @@
 ];
 
 export class Python extends ReleasePR {
-<<<<<<< HEAD
-  protected async _run(): Promise<number | undefined> {
-    const latestTag: GitHubTag | undefined = await this.latestTag(
-      this.monorepoTags ? `${this.packageName}-` : undefined
-    );
-    const commits: Commit[] = await this.commits({
-      sha: latestTag ? latestTag.sha : undefined,
-      path: this.path,
-    });
-
-=======
   async getOpenPROptions(
     commits: Commit[],
     latestTag?: GitHubTag
   ): Promise<OpenPROptions | undefined> {
->>>>>>> f41a7776
     const cc = new ConventionalCommits({
       commits,
       githubRepoUrl: this.repoUrl,
