// Copyright 2019 Google LLC
//
// Licensed under the Apache License, Version 2.0 (the "License");
// you may not use this file except in compliance with the License.
// You may obtain a copy of the License at
//
//      http://www.apache.org/licenses/LICENSE-2.0
//
// Unless required by applicable law or agreed to in writing, software
// distributed under the License is distributed on an "AS IS" BASIS,
// WITHOUT WARRANTIES OR CONDITIONS OF ANY KIND, either express or implied.
// See the License for the specific language governing permissions and
// limitations under the License.

// See: https://github.com/octokit/rest.js/issues/1624
//  https://github.com/octokit/types.ts/issues/25.
import {ReleasePRConstructorOptions} from './';
import {RELEASE_PLEASE, DEFAULT_LABELS} from './constants';
import {Octokit} from '@octokit/rest';
import {PromiseValue} from 'type-fest';
type PullsListResponseItems = PromiseValue<
  ReturnType<InstanceType<typeof Octokit>['pulls']['list']>
>['data'];

import * as semver from 'semver';

import {checkpoint, CheckpointType} from './util/checkpoint';
import {ConventionalCommits, ChangelogSection} from './conventional-commits';
import {GitHub, GitHubTag, MergedGitHubPR} from './github';
import {Commit} from './graphql-to-commits';
import {Update} from './updaters/update';
import {BranchName} from './util/branch-name';
import {extractReleaseNotes} from './util/release-notes';
import {PullRequestTitle} from './util/pull-request-title';

export interface ReleaseCandidate {
  version: string;
  previousTag?: string;
}

export interface CandidateRelease {
  sha: string;
  tag: string;
  notes: string;
  name: string;
  version: string;
  pullNumber: number;
}

interface GetCommitsOptions {
  sha?: string;
  perPage?: number;
  labels?: boolean;
  path?: string;
}

export interface PackageName {
  name: string;
  // Representation when package name needs to appear
  // in git refs (like branch names or tag names)
  // https://git-scm.com/docs/git-check-ref-format
  getComponent: () => string;
}

export interface OpenPROptions {
  sha: string;
  changelogEntry: string;
  updates: Update[];
  version: string;
  includePackageName: boolean;
}

export class ReleasePR {
  labels: string[];
  gh: GitHub;
  bumpMinorPreMajor?: boolean;
  path?: string;
  packageName: string;
  monorepoTags: boolean;
  releaseAs?: string;
  snapshot?: boolean;
  lastPackageVersion?: string;
  changelogSections?: ChangelogSection[];
<<<<<<< HEAD
  pullRequestTitlePattern?: string;
=======
  changelogPath = 'CHANGELOG.md';
>>>>>>> d8ff6477

  constructor(options: ReleasePRConstructorOptions) {
    this.bumpMinorPreMajor = options.bumpMinorPreMajor || false;
    this.labels = options.labels ?? DEFAULT_LABELS;
    this.path = options.path;
    this.packageName = options.packageName || '';
    this.monorepoTags = options.monorepoTags || false;
    this.releaseAs = options.releaseAs;
    this.snapshot = options.snapshot;
    // drop a `v` prefix if provided:
    this.lastPackageVersion = options.lastPackageVersion
      ? options.lastPackageVersion.replace(/^v/, '')
      : undefined;

    this.gh = options.github;

    this.changelogSections = options.changelogSections;
<<<<<<< HEAD
    this.pullRequestTitlePattern = options.pullRequestTitlePattern;
=======
    this.changelogPath = options.changelogPath ?? this.changelogPath;
>>>>>>> d8ff6477
  }

  // A releaser can override this method to automatically detect the
  // packageName from source code (e.g. package.json "name")
  async getPackageName(): Promise<PackageName> {
    return {
      name: this.packageName,
      getComponent: () => this.packageName,
    };
  }

  async getOpenPROptions(
    commits: Commit[],
    latestTag?: GitHubTag
  ): Promise<OpenPROptions | undefined> {
    await this.validateConfiguration();
    return this._getOpenPROptions(commits, latestTag);
  }

  protected async _getOpenPROptions(
    _commits: Commit[],
    _latestTag?: GitHubTag
  ): Promise<OpenPROptions | undefined> {
    throw Error('must be implemented by subclass');
  }

  async run(): Promise<number | undefined> {
    await this.validateConfiguration();
    if (this.snapshot && !this.supportsSnapshots()) {
      checkpoint(
        'snapshot releases not supported for this releaser',
        CheckpointType.Failure
      );
      return;
    }
    const mergedPR = await this.gh.findMergedReleasePR(
      this.labels,
      undefined,
      true,
      100
    );
    if (mergedPR) {
      // a PR already exists in the autorelease: pending state.
      checkpoint(
        `pull #${mergedPR.number} ${mergedPR.sha} has not yet been released`,
        CheckpointType.Failure
      );
      return undefined;
    } else {
      return this._run();
    }
  }

  protected async _run(): Promise<number | undefined> {
    throw Error('must be implemented by subclass');
  }

  protected supportsSnapshots(): boolean {
    return false;
  }

  protected async closeStaleReleasePRs(
    currentPRNumber: number,
    includePackageName = false
  ) {
    const prs: PullsListResponseItems = await this.gh.findOpenReleasePRs(
      this.labels
    );
    const packageName = await this.getPackageName();
    for (let i = 0, pr; i < prs.length; i++) {
      pr = prs[i];
      // don't close the most up-to-date release PR.
      if (pr.number !== currentPRNumber) {
        // on mono repos that maintain multiple open release PRs, we use the
        // pull request title to differentiate between PRs:
        if (includePackageName && !pr.title.includes(` ${packageName.name} `)) {
          continue;
        }
        checkpoint(`closing pull #${pr.number}`, CheckpointType.Failure);
        await this.gh.closePR(pr.number);
      }
    }
  }

  protected defaultInitialVersion(): string {
    return this.bumpMinorPreMajor ? '0.1.0' : '1.0.0';
  }

  tagSeparator(): string {
    return '-';
  }

  protected async coerceReleaseCandidate(
    cc: ConventionalCommits,
    latestTag: GitHubTag | undefined,
    preRelease = false
  ): Promise<ReleaseCandidate> {
    const releaseAsRe = /release-as:\s*v?([0-9]+\.[0-9]+\.[0-9a-z]+(-[0-9a-z.]+)?)\s*/i;
    const previousTag = latestTag ? latestTag.name : undefined;
    let version = latestTag ? latestTag.version : this.defaultInitialVersion();

    // If a commit contains the footer release-as: 1.x.x, we use this version
    // from the commit footer rather than the version returned by suggestBump().
    const releaseAsCommit = cc.commits.find((element: Commit) => {
      if (element.message.match(releaseAsRe)) {
        return true;
      } else {
        return false;
      }
    });

    if (releaseAsCommit) {
      const match = releaseAsCommit.message.match(releaseAsRe);
      version = match![1];
    } else if (preRelease) {
      // Handle pre-release format v1.0.0-alpha1, alpha2, etc.
      const [prefix, suffix] = version.split('-');
      const match = suffix?.match(/(?<type>[^0-9]+)(?<number>[0-9]+)/);
      const number = Number(match?.groups?.number || 0) + 1;
      version = `${prefix}-${match?.groups?.type || 'alpha'}${number}`;
    } else if (latestTag && !this.releaseAs) {
      const bump = await cc.suggestBump(version);
      const candidate: string | null = semver.inc(version, bump.releaseType);
      if (!candidate) throw Error(`failed to increment ${version}`);
      version = candidate;
    } else if (this.releaseAs) {
      version = this.releaseAs;
    }

    return {version, previousTag};
  }

  protected async commits(opts: GetCommitsOptions): Promise<Commit[]> {
    const sha = opts.sha;
    const perPage = opts.perPage || 100;
    const labels = opts.labels || false;
    const path = opts.path || undefined;
    const commits = await this.gh.commitsSinceSha(sha, perPage, labels, path);
    if (commits.length) {
      checkpoint(
        `found ${commits.length} commits since ${
          sha ? sha : 'beginning of time'
        }`,
        CheckpointType.Success
      );
    } else {
      checkpoint(`no commits found since ${sha}`, CheckpointType.Failure);
    }
    return commits;
  }

  // Override this method to modify the pull request title
  protected async buildPullRequestTitle(
    version: string,
    includePackageName: boolean
  ): Promise<string> {
    const packageName = await this.getPackageName();
    const pullRequestTitle = includePackageName
      ? PullRequestTitle.ofComponentVersion(
          packageName.name,
          version,
          this.pullRequestTitlePattern
        )
      : PullRequestTitle.ofVersion(version, this.pullRequestTitlePattern);
    return pullRequestTitle.toString();
  }

  // Override this method to detect the release version from code (if it cannot be
  // inferred from the release PR head branch)
  protected detectReleaseVersionFromTitle(title: string): string | undefined {
    const pullRequestTitle = PullRequestTitle.parse(
      title,
      this.pullRequestTitlePattern
    );
    if (pullRequestTitle) {
      return pullRequestTitle.getVersion();
    }
    return undefined;
  }

  // Override this method to modify the pull request head branch name
  // If you modify this, you must ensure that the releaser can parse the tag version
  // from the pull request.
  protected async buildBranchName(
    version: string,
    includePackageName: boolean
  ): Promise<BranchName> {
    const packageName = await this.getPackageName();
    if (includePackageName && packageName) {
      return BranchName.ofComponentVersion(
        (await this.getPackageName()).getComponent(),
        version
      );
    }
    return BranchName.ofVersion(version);
  }

  // Override this method to modify the pull request body
  protected async buildPullRequestBody(
    _version: string,
    changelogEntry: string
  ): Promise<string> {
    return `:robot: I have created a release \\*beep\\* \\*boop\\*\n---\n${changelogEntry}\n\nThis PR was generated with [Release Please](https://github.com/googleapis/${RELEASE_PLEASE}). See [documentation](https://github.com/googleapis/${RELEASE_PLEASE}#${RELEASE_PLEASE}).`;
  }

  protected async openPR(options: OpenPROptions): Promise<number | undefined> {
    const changelogEntry = options.changelogEntry;
    const updates = options.updates;
    const version = options.version;
    const includePackageName = options.includePackageName;
    const title = await this.buildPullRequestTitle(version, includePackageName);
    const body = await this.buildPullRequestBody(version, changelogEntry);
    const branchName = await this.buildBranchName(version, includePackageName);
    const pr: number | undefined = await this.gh.openPR({
      branch: branchName.toString(),
      updates,
      title,
      body,
      labels: this.labels,
    });
    // a return of undefined indicates that PR was not updated.
    if (pr) {
      await this.gh.addLabels(this.labels, pr);
      checkpoint(
        `find stale PRs with label "${this.labels.join(',')}"`,
        CheckpointType.Success
      );
      await this.closeStaleReleasePRs(pr, includePackageName);
    }
    return pr;
  }

  protected changelogEmpty(changelogEntry: string) {
    return changelogEntry.split('\n').length === 1;
  }

  addPath(file: string) {
    file = file.replace(/^[/\\]/, '');
    if (this.path === undefined) {
      return file;
    } else {
      const path = this.path.replace(/[/\\]$/, '');
      return `${path}/${file}`;
    }
  }

  // BEGIN release functionality

  // Override this method to detect the release version from code (if it cannot be
  // inferred from the release PR head branch)
  protected async detectReleaseVersionFromCode(): Promise<string | undefined> {
    return undefined;
  }

  private async detectReleaseVersion(
    mergedPR: MergedGitHubPR,
    branchName: BranchName | undefined
  ): Promise<string | undefined> {
    // try from branch name
    let version = branchName?.getVersion();
    if (version) {
      return version;
    }

    // try from PR title
    version = this.detectReleaseVersionFromTitle(mergedPR.title);
    if (version) {
      return version;
    }

    // detect from code
    return this.detectReleaseVersionFromCode();
  }

  private formatReleaseTagName(
    version: string,
    packageName: PackageName
  ): string {
    if (this.monorepoTags) {
      return `${packageName.getComponent()}${this.tagSeparator()}v${version}`;
    }
    return `v${version}`;
  }

  private async validateConfiguration() {
    if (this.monorepoTags) {
      const packageName = await this.getPackageName();
      if (packageName.getComponent() === '') {
        throw new Error('package-name required for monorepo releases');
      }
    }
  }
  // Logic for determining what to include in a GitHub release.
  async buildRelease(): Promise<CandidateRelease | undefined> {
    await this.validateConfiguration();
    const packageName = await this.getPackageName();
    const mergedPR = await this.findMergedRelease();
    if (!mergedPR) {
      checkpoint('No merged release PR found', CheckpointType.Failure);
      return undefined;
    }
    const branchName = BranchName.parse(mergedPR.headRefName);
    const version = await this.detectReleaseVersion(mergedPR, branchName);
    if (!version) {
      checkpoint('Unable to detect release version', CheckpointType.Failure);
      return undefined;
    }

    const tag = this.formatReleaseTagName(version, packageName);
    const changelogContents = (
      await this.gh.getFileContents(this.addPath(this.changelogPath))
    ).parsedContent;
    const notes = extractReleaseNotes(changelogContents, version);

    return {
      sha: mergedPR.sha,
      tag,
      notes,
      name: packageName.name,
      version,
      pullNumber: mergedPR.number,
    };
  }

  private async findMergedRelease(): Promise<MergedGitHubPR | undefined> {
    const targetBranch = await this.gh.getDefaultBranch();
    const component = (await this.getPackageName()).getComponent();
    const filter = this.monorepoTags
      ? (pullRequest: MergedGitHubPR) => {
          if (
            this.labels.length > 0 &&
            !this.labels.every(label => pullRequest.labels.includes(label))
          ) {
            return false;
          }
          // in a monorepo, filter PR head branch by component
          return (
            BranchName.parse(pullRequest.headRefName)?.getComponent() ===
            component
          );
        }
      : (pullRequest: MergedGitHubPR) => {
          if (
            this.labels.length > 0 &&
            !this.labels.every(label => pullRequest.labels.includes(label))
          ) {
            return false;
          }
          // accept any release PR head branch pattern
          return !!BranchName.parse(pullRequest.headRefName);
        };
    return await this.gh.findMergedPullRequest(targetBranch, filter);
  }

  /**
   * Find the most recent matching release tag on the branch we're
   * configured for.
   *
   * @param {string} prefix - Limit the release to a specific component.
   * @param {boolean} preRelease - Whether or not to return pre-release
   *   versions. Defaults to false.
   */
  async latestTag(
    prefix?: string,
    preRelease = false
  ): Promise<GitHubTag | undefined> {
    const branchPrefix = prefix?.endsWith('-')
      ? prefix.replace(/-$/, '')
      : prefix;
    // only look at the last 250 or so commits to find the latest tag - we
    // don't want to scan the entire repository history if this repo has never
    // been released
    const generator = this.gh.mergeCommitIterator(250);
    for await (const commitWithPullRequest of generator) {
      const mergedPullRequest = commitWithPullRequest.pullRequest;
      if (!mergedPullRequest) {
        continue;
      }

      const branchName = BranchName.parse(mergedPullRequest.headRefName);
      if (!branchName) {
        continue;
      }

      // If branchPrefix is specified, ensure it is found in the branch name.
      // If branchPrefix is not specified, component should also be undefined.
      if (branchName.getComponent() !== branchPrefix) {
        continue;
      }

      const version = await this.detectReleaseVersion(
        mergedPullRequest,
        branchName
      );
      if (!version) {
        continue;
      }

      // What's left by now should just be the version string.
      // Check for pre-releases if needed.
      if (!preRelease && version.indexOf('-') >= 0) {
        continue;
      }

      // Make sure we did get a valid semver.
      const normalizedVersion = semver.valid(version);
      if (!normalizedVersion) {
        continue;
      }
      return {
        name: `v${normalizedVersion}`,
        sha: mergedPullRequest.sha,
        version: normalizedVersion,
      };
    }

    // did not find a recent merged release PR, fallback to tags on the repo
    return await this.gh.latestTagFallback(prefix, preRelease);
  }
}<|MERGE_RESOLUTION|>--- conflicted
+++ resolved
@@ -81,11 +81,8 @@
   snapshot?: boolean;
   lastPackageVersion?: string;
   changelogSections?: ChangelogSection[];
-<<<<<<< HEAD
+  changelogPath = 'CHANGELOG.md';
   pullRequestTitlePattern?: string;
-=======
-  changelogPath = 'CHANGELOG.md';
->>>>>>> d8ff6477
 
   constructor(options: ReleasePRConstructorOptions) {
     this.bumpMinorPreMajor = options.bumpMinorPreMajor || false;
@@ -103,11 +100,8 @@
     this.gh = options.github;
 
     this.changelogSections = options.changelogSections;
-<<<<<<< HEAD
+    this.changelogPath = options.changelogPath ?? this.changelogPath;
     this.pullRequestTitlePattern = options.pullRequestTitlePattern;
-=======
-    this.changelogPath = options.changelogPath ?? this.changelogPath;
->>>>>>> d8ff6477
   }
 
   // A releaser can override this method to automatically detect the
