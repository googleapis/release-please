--- conflicted
+++ resolved
@@ -29,15 +29,12 @@
   addPath,
 } from './workspace';
 import {PatchVersionUpdate} from '../versioning-strategy';
-<<<<<<< HEAD
 import {Strategy} from '../strategy';
 import {Commit} from '../commit';
 import {Release} from '../release';
-=======
 import {CompositeUpdater} from '../updaters/composite';
 import {PackageJson, newVersionWithRange} from '../updaters/node/package-json';
 import {Logger} from '../util/logger';
->>>>>>> 4e31340f
 
 interface ParsedPackageJson {
   name: string;
@@ -73,15 +70,10 @@
  */
 export class NodeWorkspace extends WorkspacePlugin<Package> {
   private alwaysLinkLocal: boolean;
-<<<<<<< HEAD
-  private packageGraph?: PackageGraph;
-
   private strategiesByPath: Record<string, Strategy> = {};
   private releasesByPath: Record<string, Release> = {};
-
-=======
   readonly updatePeerDependencies: boolean;
->>>>>>> 4e31340f
+
   constructor(
     github: GitHub,
     targetBranch: string,
@@ -247,16 +239,7 @@
   protected async newCandidate(
     pkg: Package,
     updatedVersions: VersionsMap
-<<<<<<< HEAD
   ): Promise<CandidateReleasePullRequest> {
-    const graphPackage = this.packageGraph?.get(pkg.name);
-    if (!graphPackage) {
-      throw new Error(`Could not find graph package for ${pkg.name}`);
-    }
-    const updatedPackage = pkg.clone();
-=======
-  ): CandidateReleasePullRequest {
->>>>>>> 4e31340f
     // Update version of the package
     const newVersion = updatedVersions.get(pkg.name);
     if (!newVersion) {
@@ -273,12 +256,10 @@
       updatedVersions,
       this.logger
     );
-<<<<<<< HEAD
-    const packageJson = updatedPackage.toJSON() as PackageJson;
-    const version = Version.parse(packageJson.version);
-
-    const strategy = this.strategiesByPath[updatedPackage.location];
-    const latestRelease = this.releasesByPath[updatedPackage.location];
+    const version = Version.parse(updatedPackage.version);
+
+    const strategy = this.strategiesByPath[updatedPackage.path];
+    const latestRelease = this.releasesByPath[updatedPackage.path];
 
     const basePullRequest = strategy
       ? await strategy.buildReleasePullRequest([], latestRelease, false, [], {
@@ -286,8 +267,6 @@
         })
       : undefined;
 
-=======
->>>>>>> 4e31340f
     const pullRequest: ReleasePullRequest = {
       title: PullRequestTitle.ofTargetBranch(this.targetBranch),
       body: new PullRequestBody([
@@ -315,33 +294,23 @@
           path: addPath(updatedPackage.path, 'CHANGELOG.md'),
           createIfMissing: false,
           updater: new Changelog({
-<<<<<<< HEAD
-            version,
+            version: newVersion,
             versionHeaderRegex: `\n###? v?[${version
               .toString()
               .replace('.', '.')}]`,
-            changelogEntry: dependencyNotes,
-=======
-            version: newVersion,
             changelogEntry: appendDependenciesSectionToChangelog(
               '',
               dependencyNotes,
               this.logger
             ),
->>>>>>> 4e31340f
           }),
         },
       ],
       labels: [],
-<<<<<<< HEAD
       headRefName:
         basePullRequest?.headRefName ??
         BranchName.ofTargetBranch(this.targetBranch).toString(),
       version,
-=======
-      headRefName: BranchName.ofTargetBranch(this.targetBranch).toString(),
-      version: newVersion,
->>>>>>> 4e31340f
       draft: false,
     };
     return {
