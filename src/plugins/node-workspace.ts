--- conflicted
+++ resolved
@@ -67,11 +67,7 @@
  */
 export class NodeWorkspace extends WorkspacePlugin<Package> {
   private alwaysLinkLocal: boolean;
-<<<<<<< HEAD
   private updatePeerDependencies: boolean;
-  private packageGraph?: PackageGraph;
-=======
->>>>>>> ea774cbb
   constructor(
     github: GitHub,
     targetBranch: string,
@@ -157,17 +153,6 @@
       }
     }
     const allPackages = Array.from(packagesByPath.values());
-<<<<<<< HEAD
-    this.packageGraph = new PackageGraph(
-      allPackages,
-      this.updatePeerDependencies
-        ? 'allPlusPeerDependencies'
-        : 'allDependencies',
-      this.alwaysLinkLocal
-    );
-
-=======
->>>>>>> ea774cbb
     return {
       allPackages,
       candidatesByPackage,
@@ -185,35 +170,9 @@
     updatedVersions: VersionsMap
   ): CandidateReleasePullRequest {
     // Update version of the package
-<<<<<<< HEAD
-    const newVersion = updatedVersions.get(updatedPackage.name);
-    if (newVersion) {
-      this.logger.info(`Updating ${updatedPackage.name} to ${newVersion}`);
-      updatedPackage.version = newVersion.toString();
-    }
-    // Update dependency versions
-    for (const [depName, resolved] of graphPackage.localDependencies) {
-      const depVersion = updatedVersions.get(depName);
-      if (depVersion && resolved.type !== 'directory') {
-        const currentVersion = this.combineDeps(pkg)?.[depName];
-        const prefix = currentVersion
-          ? this.detectRangePrefix(currentVersion)
-          : '';
-        updatedPackage.updateLocalDependency(
-          resolved,
-          depVersion.toString(),
-          prefix,
-          this.updatePeerDependencies
-        );
-        this.logger.info(
-          `${pkg.name}.${depName} updated to ${prefix}${depVersion.toString()}`
-        );
-      }
-=======
     const newVersion = updatedVersions.get(pkg.name);
     if (!newVersion) {
       throw new Error(`Didn't find updated version for ${pkg.name}`);
->>>>>>> ea774cbb
     }
     const updatedPackage = {
       ...pkg,
@@ -276,34 +235,9 @@
     updatedVersions: VersionsMap
   ): CandidateReleasePullRequest {
     // Update version of the package
-<<<<<<< HEAD
-    const newVersion = updatedVersions.get(updatedPackage.name);
-    if (newVersion) {
-      this.logger.info(`Updating ${updatedPackage.name} to ${newVersion}`);
-      updatedPackage.version = newVersion.toString();
-    }
-    for (const [depName, resolved] of graphPackage.localDependencies) {
-      const depVersion = updatedVersions.get(depName);
-      if (depVersion && resolved.type !== 'directory') {
-        const currentVersion = this.combineDeps(pkg)?.[depName];
-        const prefix = currentVersion
-          ? this.detectRangePrefix(currentVersion)
-          : '';
-        updatedPackage.updateLocalDependency(
-          resolved,
-          depVersion.toString(),
-          prefix,
-          this.updatePeerDependencies
-        );
-        this.logger.info(
-          `${pkg.name}.${depName} updated to ${prefix}${depVersion.toString()}`
-        );
-      }
-=======
     const newVersion = updatedVersions.get(pkg.name);
     if (!newVersion) {
       throw new Error(`Didn't find updated version for ${pkg.name}`);
->>>>>>> ea774cbb
     }
     const updatedPackage = {
       ...pkg,
