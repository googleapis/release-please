// Copyright 2019 Google LLC
//
// Licensed under the Apache License, Version 2.0 (the "License");
// you may not use this file except in compliance with the License.
// You may obtain a copy of the License at
//
//      http://www.apache.org/licenses/LICENSE-2.0
//
// Unless required by applicable law or agreed to in writing, software
// distributed under the License is distributed on an "AS IS" BASIS,
// WITHOUT WARRANTIES OR CONDITIONS OF ANY KIND, either express or implied.
// See the License for the specific language governing permissions and
// limitations under the License.

import {Strategy, StrategyOptions} from './strategy';
import {Go} from './strategies/go';
import {GoYoshi} from './strategies/go-yoshi';
import {JavaYoshi} from './strategies/java-yoshi';
import {KRMBlueprint} from './strategies/krm-blueprint';
import {OCaml} from './strategies/ocaml';
import {PHP} from './strategies/php';
import {PHPYoshi} from './strategies/php-yoshi';
import {Python} from './strategies/python';
import {Ruby} from './strategies/ruby';
import {RubyYoshi} from './strategies/ruby-yoshi';
import {Rust} from './strategies/rust';
import {Simple} from './strategies/simple';
import {TerraformModule} from './strategies/terraform-module';
import {Helm} from './strategies/helm';
import {Elixir} from './strategies/elixir';
import {Dart} from './strategies/dart';
import {Node} from './strategies/node';
import {GitHub} from './github';
import {ReleaserConfig, PluginType, RepositoryConfig} from './manifest';
import {DefaultVersioningStrategy} from './versioning-strategies/default';
import {VersioningStrategy} from './versioning-strategy';
import {AlwaysBumpPatch} from './versioning-strategies/always-bump-patch';
import {ServicePackVersioningStrategy} from './versioning-strategies/service-pack';
import {DependencyManifest} from './versioning-strategies/dependency-manifest';
import {ManifestPlugin} from './plugin';
import {NodeWorkspace} from './plugins/node-workspace';
import {CargoWorkspace} from './plugins/cargo-workspace';
import {ChangelogNotes, ChangelogSection} from './changelog-notes';
import {GitHubChangelogNotes} from './changelog-notes/github';
import {DefaultChangelogNotes} from './changelog-notes/default';

// Factory shared by GitHub Action and CLI for creating Release PRs
// and GitHub Releases:
// add any new releasers you create to this type as well as the `releasers`
// object below.
const allReleaseTypes = [
  'dart',
  'elixir',
  'go',
  'go-yoshi',
  'helm',
  'java-backport',
  'java-bom',
  'java-lts',
  'java-yoshi',
  'krm-blueprint',
  'node',
  'ocaml',
  'php',
  'php-yoshi',
  'python',
  'ruby',
  'ruby-yoshi',
  'rust',
  'simple',
  'terraform-module',
] as const;
export type ReleaseType = typeof allReleaseTypes[number];
type ReleaseBuilder = (options: StrategyOptions) => Strategy;
type Releasers = Record<string, ReleaseBuilder>;
const releasers: Releasers = {
  go: options => new Go(options),
  'go-yoshi': options => new GoYoshi(options),
  'krm-blueprint': options => new KRMBlueprint(options),
  node: options => new Node(options),
  ocaml: options => new OCaml(options),
  php: options => new PHP(options),
  'php-yoshi': options => new PHPYoshi(options),
  python: options => new Python(options),
  rust: options => new Rust(options),
  simple: options => new Simple(options),
  'terraform-module': options => new TerraformModule(options),
  helm: options => new Helm(options),
  elixir: options => new Elixir(options),
  dart: options => new Dart(options),
};

export function getReleaserTypes(): readonly ReleaseType[] {
  return allReleaseTypes;
}

export function getVersioningStrategyTypes(): readonly VersioningStrategyType[] {
  return allVersioningTypes;
}

export function getChangelogTypes(): readonly ChangelogNotesType[] {
  return allChangelogNotesTypes;
}

export interface StrategyFactoryOptions extends ReleaserConfig {
  github: GitHub;
  path?: string;
  targetBranch?: string;
}

export async function buildStrategy(
  options: StrategyFactoryOptions
): Promise<Strategy> {
  const targetBranch =
    options.targetBranch ?? options.github.repository.defaultBranch;
  const versioningStrategy = buildVersioningStrategy({
    type: options.versioning,
    bumpMinorPreMajor: options.bumpMinorPreMajor,
    bumpPatchForMinorPreMajor: options.bumpPatchForMinorPreMajor,
  });
  const changelogNotes = buildChangelogNotes({
    type: options.changelogType || 'default',
    github: options.github,
    changelogSections: options.changelogSections,
    // commitPartial: options.commitPartial,
    // headerPartial: options.headerPartial,
    // mainTemplate: options.mainTemplate,
  });
  const strategyOptions = {
    github: options.github,
    targetBranch,
    path: options.path,
    bumpMinorPreMajor: options.bumpMinorPreMajor,
    bumpPatchForMinorPreMajor: options.bumpPatchForMinorPreMajor,
    component: options.component,
    packageName: options.packageName,
    changelogPath: options.changelogPath,
    changelogSections: options.changelogSections,
    versioningStrategy,
    skipGitHubRelease: options.skipGithubRelease,
    releaseAs: options.releaseAs,
    includeComponentInTag: options.includeComponentInTag,
<<<<<<< HEAD
    changelogNotes,
=======
    pullRequestTitlePattern: options.pullRequestTitlePattern,
>>>>>>> 2f3e84c8
  };
  switch (options.releaseType) {
    case 'ruby': {
      return new Ruby({
        ...strategyOptions,
        versionFile: options.versionFile,
      });
    }
    case 'ruby-yoshi': {
      return new RubyYoshi({
        ...strategyOptions,
        versionFile: options.versionFile,
      });
    }
    case 'java-yoshi': {
      return new JavaYoshi({
        ...strategyOptions,
        extraFiles: options.extraFiles,
      });
    }
    case 'java-backport': {
      return new JavaYoshi({
        ...strategyOptions,
        extraFiles: options.extraFiles,
        versioningStrategy: new AlwaysBumpPatch(),
      });
    }
    case 'java-bom': {
      return new JavaYoshi({
        ...strategyOptions,
        extraFiles: options.extraFiles,
        versioningStrategy: new DependencyManifest({
          bumpMinorPreMajor: options.bumpMinorPreMajor,
          bumpPatchForMinorPreMajor: options.bumpPatchForMinorPreMajor,
        }),
      });
    }
    case 'java-lts': {
      return new JavaYoshi({
        ...strategyOptions,
        extraFiles: options.extraFiles,
        versioningStrategy: new ServicePackVersioningStrategy(),
      });
    }
    default: {
      const builder = releasers[options.releaseType];
      if (builder) {
        return builder(strategyOptions);
      }
      throw new Error(`Unknown release type: ${options.releaseType}`);
    }
  }
}

const allVersioningTypes = [
  'default',
  'always-bump-patch',
  'service-pack',
] as const;
export type VersioningStrategyType = typeof allVersioningTypes[number];
interface VersioningStrategyFactoryOptions {
  type?: VersioningStrategyType;
  bumpMinorPreMajor?: boolean;
  bumpPatchForMinorPreMajor?: boolean;
}
function buildVersioningStrategy(
  options: VersioningStrategyFactoryOptions
): VersioningStrategy {
  switch (options.type) {
    case 'always-bump-patch':
      return new AlwaysBumpPatch(options);
    case 'service-pack':
      return new ServicePackVersioningStrategy(options);
    default:
      return new DefaultVersioningStrategy(options);
  }
}

interface PluginFactoryOptions {
  type: PluginType;
  github: GitHub;
  targetBranch: string;
  repositoryConfig: RepositoryConfig;

  // node options
  alwaysLinkLocal?: boolean;

  // workspace options
  updateAllPackages?: boolean;
}

export function buildPlugin(options: PluginFactoryOptions): ManifestPlugin {
  switch (options.type) {
    case 'cargo-workspace':
      return new CargoWorkspace(
        options.github,
        options.targetBranch,
        options.repositoryConfig,
        options
      );
    case 'node-workspace':
      return new NodeWorkspace(
        options.github,
        options.targetBranch,
        options.repositoryConfig,
        options
      );
    default:
      throw new Error(`Unknown plugin type: ${options.type}`);
  }
}

const allChangelogNotesTypes = ['default', 'github'] as const;
export type ChangelogNotesType = typeof allChangelogNotesTypes[number];
interface ChangelogNotesFactoryOptions {
  type: ChangelogNotesType;
  github: GitHub;
  changelogSections?: ChangelogSection[];
  commitPartial?: string;
  headerPartial?: string;
  mainTemplate?: string;
}

export function buildChangelogNotes(
  options: ChangelogNotesFactoryOptions
): ChangelogNotes {
  switch (options.type) {
    case 'github':
      return new GitHubChangelogNotes(options.github);
    case 'default':
      return new DefaultChangelogNotes(options);
    default:
      throw new Error(`Unknown changelog type: ${options.type}`);
  }
}<|MERGE_RESOLUTION|>--- conflicted
+++ resolved
@@ -140,11 +140,8 @@
     skipGitHubRelease: options.skipGithubRelease,
     releaseAs: options.releaseAs,
     includeComponentInTag: options.includeComponentInTag,
-<<<<<<< HEAD
     changelogNotes,
-=======
     pullRequestTitlePattern: options.pullRequestTitlePattern,
->>>>>>> 2f3e84c8
   };
   switch (options.releaseType) {
     case 'ruby': {
