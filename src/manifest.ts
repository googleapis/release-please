--- conflicted
+++ resolved
@@ -93,11 +93,8 @@
   label?: string;
   'release-label'?: string;
   'include-component-in-tag'?: boolean;
-<<<<<<< HEAD
   'changelog-type'?: ChangelogNotesType;
-=======
   'pull-request-title-pattern'?: string;
->>>>>>> 2f3e84c8
 
   // Ruby-only
   'version-file'?: string;
@@ -836,11 +833,8 @@
     versionFile: config['version-file'],
     extraFiles: config['extra-files'],
     includeComponentInTag: config['include-component-in-tag'],
-<<<<<<< HEAD
     changelogType: config['changelog-type'],
-=======
     pullRequestTitlePattern: config['pull-request-title-pattern'],
->>>>>>> 2f3e84c8
   };
 }
 
