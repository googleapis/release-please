// Copyright 2021 Google LLC
//
// Licensed under the Apache License, Version 2.0 (the "License");
// you may not use this file except in compliance with the License.
// You may obtain a copy of the License at
//
//      http://www.apache.org/licenses/LICENSE-2.0
//
// Unless required by applicable law or agreed to in writing, software
// distributed under the License is distributed on an "AS IS" BASIS,
// WITHOUT WARRANTIES OR CONDITIONS OF ANY KIND, either express or implied.
// See the License for the specific language governing permissions and
// limitations under the License.

import {ChangelogSection} from './changelog-notes';
import {GitHub, GitHubRelease, GitHubTag} from './github';
import {Version, VersionsMap} from './version';
import {Commit} from './commit';
import {PullRequest} from './pull-request';
import {logger as defaultLogger, Logger} from './util/logger';
import {CommitSplit} from './util/commit-split';
import {TagName} from './util/tag-name';
import {Repository} from './repository';
import {BranchName} from './util/branch-name';
import {PullRequestTitle} from './util/pull-request-title';
import {ReleasePullRequest} from './release-pull-request';
import {
  buildStrategy,
  ReleaseType,
  VersioningStrategyType,
  buildPlugin,
  ChangelogNotesType,
} from './factory';
import {Release} from './release';
import {Strategy} from './strategy';
import {PullRequestBody} from './util/pull-request-body';
import {Merge} from './plugins/merge';
import {ReleasePleaseManifest} from './updaters/release-please-manifest';
import {
  DuplicateReleaseError,
  FileNotFoundError,
  ConfigurationError,
} from './errors';
import {ManifestPlugin} from './plugin';

type ExtraJsonFile = {
  type: 'json';
  path: string;
  jsonpath: string;
  glob?: boolean;
};
type ExtraYamlFile = {
  type: 'yaml';
  path: string;
  jsonpath: string;
  glob?: boolean;
};
type ExtraXmlFile = {
  type: 'xml';
  path: string;
  xpath: string;
  glob?: boolean;
};
type ExtraPomFile = {
  type: 'pom';
  path: string;
  glob?: boolean;
};
export type ExtraFile =
  | string
  | ExtraJsonFile
  | ExtraYamlFile
  | ExtraXmlFile
  | ExtraPomFile;
/**
 * These are configurations provided to each strategy per-path.
 */
export interface ReleaserConfig {
  releaseType: ReleaseType;

  // Versioning config
  versioning?: VersioningStrategyType;
  bumpMinorPreMajor?: boolean;
  bumpPatchForMinorPreMajor?: boolean;

  // Strategy options
  releaseAs?: string;
  skipGithubRelease?: boolean; // Note this should be renamed to skipGitHubRelease in next major release
  draft?: boolean;
  prerelease?: boolean;
  draftPullRequest?: boolean;
  component?: string;
  packageName?: string;
  includeComponentInTag?: boolean;
  includeVInTag?: boolean;
  pullRequestTitlePattern?: string;
  pullRequestHeader?: string;
  tagSeparator?: string;
  separatePullRequests?: boolean;
  labels?: string[];
  releaseLabels?: string[];
  extraLabels?: string[];
  initialVersion?: string;

  // Changelog options
  changelogSections?: ChangelogSection[];
  changelogPath?: string;
  changelogType?: ChangelogNotesType;
  changelogHost?: string;

  // Ruby-only
  versionFile?: string;
  // Java-only
  extraFiles?: ExtraFile[];
  snapshotLabels?: string[];
  skipSnapshot?: boolean;
}

export interface CandidateReleasePullRequest {
  path: string;
  pullRequest: ReleasePullRequest;
  config: ReleaserConfig;
}

export interface CandidateRelease extends Release {
  pullRequest: PullRequest;
  path: string;
  draft?: boolean;
  prerelease?: boolean;
}

interface ReleaserConfigJson {
  'release-type'?: ReleaseType;
  versioning?: VersioningStrategyType;
  'bump-minor-pre-major'?: boolean;
  'bump-patch-for-minor-pre-major'?: boolean;
  'changelog-sections'?: ChangelogSection[];
  'release-as'?: string;
  'skip-github-release'?: boolean;
  draft?: boolean;
  prerelease?: boolean;
  'draft-pull-request'?: boolean;
  label?: string;
  'release-label'?: string;
  'extra-label'?: string;
  'include-component-in-tag'?: boolean;
  'include-v-in-tag'?: boolean;
  'changelog-type'?: ChangelogNotesType;
  'changelog-host'?: string;
  'pull-request-title-pattern'?: string;
  'pull-request-header'?: string;
  'separate-pull-requests'?: boolean;
  'tag-separator'?: string;
  'extra-files'?: ExtraFile[];
  'version-file'?: string;
  'snapshot-label'?: string; // Java-only
  'skip-snapshot'?: boolean; // Java-only
  'initial-version'?: string;
}

export interface ManifestOptions {
  bootstrapSha?: string;
  lastReleaseSha?: string;
  alwaysLinkLocal?: boolean;
  separatePullRequests?: boolean;
  plugins?: PluginType[];
  fork?: boolean;
  signoff?: string;
  manifestPath?: string;
  labels?: string[];
  releaseLabels?: string[];
  snapshotLabels?: string[];
  skipLabeling?: boolean;
  sequentialCalls?: boolean;
  draft?: boolean;
  prerelease?: boolean;
  draftPullRequest?: boolean;
  groupPullRequestTitlePattern?: string;
  releaseSearchDepth?: number;
  commitSearchDepth?: number;
  logger?: Logger;
}

export interface ReleaserPackageConfig extends ReleaserConfigJson {
  'package-name'?: string;
  component?: string;
  'changelog-path'?: string;
}

export type DirectPluginType = string;
export interface ConfigurablePluginType {
  type: string;
}
export interface LinkedVersionPluginConfig extends ConfigurablePluginType {
  type: 'linked-versions';
  groupName: string;
  components: string[];
  merge?: boolean;
}
export interface SentenceCasePluginConfig extends ConfigurablePluginType {
  specialWords?: string[];
}
export interface WorkspacePluginConfig extends ConfigurablePluginType {
  merge?: boolean;
  considerAllArtifacts?: boolean;
}
export interface GroupPriorityPluginConfig extends ConfigurablePluginType {
  groups: string[];
}
export type PluginType =
  | DirectPluginType
  | ConfigurablePluginType
  | GroupPriorityPluginConfig
  | LinkedVersionPluginConfig
  | SentenceCasePluginConfig
  | WorkspacePluginConfig;

/**
 * This is the schema of the manifest config json
 */
export interface ManifestConfig extends ReleaserConfigJson {
  packages: Record<string, ReleaserPackageConfig>;
  'bootstrap-sha'?: string;
  'last-release-sha'?: string;
  'always-link-local'?: boolean;
  plugins?: PluginType[];
  'group-pull-request-title-pattern'?: string;
  'release-search-depth'?: number;
  'commit-search-depth'?: number;
  'sequential-calls'?: boolean;
}
// path => version
export type ReleasedVersions = Record<string, Version>;
// path => config
export type RepositoryConfig = Record<string, ReleaserConfig>;

export const DEFAULT_RELEASE_PLEASE_CONFIG = 'release-please-config.json';
export const DEFAULT_RELEASE_PLEASE_MANIFEST = '.release-please-manifest.json';
export const ROOT_PROJECT_PATH = '.';
export const DEFAULT_COMPONENT_NAME = '';
export const DEFAULT_LABELS = ['autorelease: pending'];
export const DEFAULT_RELEASE_LABELS = ['autorelease: tagged'];
export const DEFAULT_SNAPSHOT_LABELS = ['autorelease: snapshot'];
export const SNOOZE_LABEL = 'autorelease: snooze';
const DEFAULT_RELEASE_SEARCH_DEPTH = 400;
const DEFAULT_COMMIT_SEARCH_DEPTH = 500;

export const MANIFEST_PULL_REQUEST_TITLE_PATTERN = 'chore: release ${branch}';

interface CreatedRelease extends GitHubRelease {
  path: string;
  version: string;
  major: number;
  minor: number;
  patch: number;
}

export class Manifest {
  private repository: Repository;
  private github: GitHub;
  readonly repositoryConfig: RepositoryConfig;
  readonly releasedVersions: ReleasedVersions;
  private targetBranch: string;
  private separatePullRequests: boolean;
  readonly fork: boolean;
  private signoffUser?: string;
  private labels: string[];
  private skipLabeling?: boolean;
  private sequentialCalls?: boolean;
  private releaseLabels: string[];
  private snapshotLabels: string[];
  readonly plugins: ManifestPlugin[];
  private _strategiesByPath?: Record<string, Strategy>;
  private _pathsByComponent?: Record<string, string>;
  private manifestPath: string;
  private bootstrapSha?: string;
  private lastReleaseSha?: string;
  private draft?: boolean;
  private prerelease?: boolean;
  private draftPullRequest?: boolean;
  private groupPullRequestTitlePattern?: string;
  readonly releaseSearchDepth: number;
  readonly commitSearchDepth: number;
  readonly logger: Logger;

  /**
   * Create a Manifest from explicit config in code. This assumes that the
   * repository has a single component at the root path.
   *
   * @param {GitHub} github GitHub client
   * @param {string} targetBranch The releaseable base branch
   * @param {RepositoryConfig} repositoryConfig Parsed configuration of path => release configuration
   * @param {ReleasedVersions} releasedVersions Parsed versions of path => latest release version
   * @param {ManifestOptions} manifestOptions Optional. Manifest options
   * @param {string} manifestOptions.bootstrapSha If provided, use this SHA
   *   as the point to consider commits after
   * @param {boolean} manifestOptions.alwaysLinkLocal Option for the node-workspace
   *   plugin
   * @param {boolean} manifestOptions.separatePullRequests If true, create separate pull
   *   requests instead of a single manifest release pull request
   * @param {PluginType[]} manifestOptions.plugins Any plugins to use for this repository
   * @param {boolean} manifestOptions.fork If true, create pull requests from a fork. Defaults
   *   to `false`
   * @param {string} manifestOptions.signoff Add a Signed-off-by annotation to the commit
   * @param {string} manifestOptions.manifestPath Path to the versions manifest
   * @param {string[]} manifestOptions.labels Labels that denote a pending, untagged release
   *   pull request. Defaults to `[autorelease: pending]`
   * @param {string[]} manifestOptions.releaseLabels Labels to apply to a tagged release
   *   pull request. Defaults to `[autorelease: tagged]`
   */
  constructor(
    github: GitHub,
    targetBranch: string,
    repositoryConfig: RepositoryConfig,
    releasedVersions: ReleasedVersions,
    manifestOptions?: ManifestOptions
  ) {
    this.repository = github.repository;
    this.github = github;
    this.targetBranch = targetBranch;
    this.repositoryConfig = repositoryConfig;
    this.releasedVersions = releasedVersions;
    this.manifestPath =
      manifestOptions?.manifestPath || DEFAULT_RELEASE_PLEASE_MANIFEST;
    this.separatePullRequests =
      manifestOptions?.separatePullRequests ??
      Object.keys(repositoryConfig).length === 1;
    this.fork = manifestOptions?.fork || false;
    this.signoffUser = manifestOptions?.signoff;
    this.releaseLabels =
      manifestOptions?.releaseLabels || DEFAULT_RELEASE_LABELS;
    this.labels = manifestOptions?.labels || DEFAULT_LABELS;
    this.skipLabeling = manifestOptions?.skipLabeling || false;
    this.sequentialCalls = manifestOptions?.sequentialCalls || false;
    this.snapshotLabels =
      manifestOptions?.snapshotLabels || DEFAULT_SNAPSHOT_LABELS;
    this.bootstrapSha = manifestOptions?.bootstrapSha;
    this.lastReleaseSha = manifestOptions?.lastReleaseSha;
    this.draft = manifestOptions?.draft;
    this.draftPullRequest = manifestOptions?.draftPullRequest;
    this.groupPullRequestTitlePattern =
      manifestOptions?.groupPullRequestTitlePattern;
    this.releaseSearchDepth =
      manifestOptions?.releaseSearchDepth || DEFAULT_RELEASE_SEARCH_DEPTH;
    this.commitSearchDepth =
      manifestOptions?.commitSearchDepth || DEFAULT_COMMIT_SEARCH_DEPTH;
    this.logger = manifestOptions?.logger ?? defaultLogger;
    this.plugins = (manifestOptions?.plugins || []).map(pluginType =>
      buildPlugin({
        type: pluginType,
        github: this.github,
        targetBranch: this.targetBranch,
        repositoryConfig: this.repositoryConfig,
        manifestPath: this.manifestPath,
      })
    );
  }

  /**
   * Create a Manifest from config files in the repository.
   *
   * @param {GitHub} github GitHub client
   * @param {string} targetBranch The releaseable base branch
   * @param {string} configFile Optional. The path to the manifest config file
   * @param {string} manifestFile Optional. The path to the manifest versions file
   * @param {string} path The single path to check. Optional
   * @returns {Manifest}
   */
  static async fromManifest(
    github: GitHub,
    targetBranch: string,
    configFile: string = DEFAULT_RELEASE_PLEASE_CONFIG,
    manifestFile: string = DEFAULT_RELEASE_PLEASE_MANIFEST,
    manifestOptionOverrides: ManifestOptions = {},
    path?: string,
    releaseAs?: string
  ): Promise<Manifest> {
    const [
      {config: repositoryConfig, options: manifestOptions},
      releasedVersions,
    ] = await Promise.all([
      parseConfig(github, configFile, targetBranch, path, releaseAs),
      parseReleasedVersions(github, manifestFile, targetBranch),
    ]);
    return new Manifest(
      github,
      targetBranch,
      repositoryConfig,
      releasedVersions,
      {
        manifestPath: manifestFile,
        ...manifestOptions,
        ...manifestOptionOverrides,
      }
    );
  }

  /**
   * Create a Manifest from explicit config in code. This assumes that the
   * repository has a single component at the root path.
   *
   * @param {GitHub} github GitHub client
   * @param {string} targetBranch The releaseable base branch
   * @param {ReleaserConfig} config Release strategy options
   * @param {ManifestOptions} manifestOptions Optional. Manifest options
   * @param {string} manifestOptions.bootstrapSha If provided, use this SHA
   *   as the point to consider commits after
   * @param {boolean} manifestOptions.alwaysLinkLocal Option for the node-workspace
   *   plugin
   * @param {boolean} manifestOptions.separatePullRequests If true, create separate pull
   *   requests instead of a single manifest release pull request
   * @param {PluginType[]} manifestOptions.plugins Any plugins to use for this repository
   * @param {boolean} manifestOptions.fork If true, create pull requests from a fork. Defaults
   *   to `false`
   * @param {string} manifestOptions.signoff Add a Signed-off-by annotation to the commit
   * @param {string} manifestOptions.manifestPath Path to the versions manifest
   * @param {string[]} manifestOptions.labels Labels that denote a pending, untagged release
   *   pull request. Defaults to `[autorelease: pending]`
   * @param {string[]} manifestOptions.releaseLabels Labels to apply to a tagged release
   *   pull request. Defaults to `[autorelease: tagged]`
   * @returns {Manifest}
   */
  static async fromConfig(
    github: GitHub,
    targetBranch: string,
    config: ReleaserConfig,
    manifestOptions?: ManifestOptions,
    path: string = ROOT_PROJECT_PATH
  ): Promise<Manifest> {
    const repositoryConfig: RepositoryConfig = {};
    repositoryConfig[path] = config;
    const strategy = await buildStrategy({
      github,
      ...config,
    });
    const component = await strategy.getBranchComponent();
    const releasedVersions: ReleasedVersions = {};
    const latestVersion = await latestReleaseVersion(
      github,
      targetBranch,
      version => isPublishedVersion(strategy, version),
      config,
      component,
      manifestOptions?.logger
    );
    if (latestVersion) {
      releasedVersions[path] = latestVersion;
    }
    return new Manifest(
      github,
      targetBranch,
      repositoryConfig,
      releasedVersions,
      {
        separatePullRequests: true,
        ...manifestOptions,
      }
    );
  }

  /**
   * Build all candidate pull requests for this repository.
   *
   * Iterates through each path and builds a candidate pull request for component.
   * Applies any configured plugins.
   *
   * @returns {ReleasePullRequest[]} The candidate pull requests to open or update.
   */
  async buildPullRequests(): Promise<ReleasePullRequest[]> {
    this.logger.info('Building pull requests');
    const pathsByComponent = await this.getPathsByComponent();
    const strategiesByPath = await this.getStrategiesByPath();

    // Collect all the SHAs of the latest release packages
    this.logger.info('Collecting release commit SHAs');
    let releasesFound = 0;
    const expectedReleases = Object.keys(strategiesByPath).length;

    // SHAs by path
    const releaseShasByPath: Record<string, string> = {};

    // Releases by path
    const releasesByPath: Record<string, Release> = {};
    this.logger.debug(`release search depth: ${this.releaseSearchDepth}`);
    for await (const release of this.github.releaseIterator({
      maxResults: this.releaseSearchDepth,
    })) {
      const tagName = TagName.parse(release.tagName);
      if (!tagName) {
        this.logger.warn(`Unable to parse release name: ${release.name}`);
        continue;
      }
      const component = tagName.component || DEFAULT_COMPONENT_NAME;
      const path = pathsByComponent[component];
      if (!path) {
        this.logger.warn(
          `Found release tag with component '${component}', but not configured in manifest`
        );
        continue;
      }
      const expectedVersion = this.releasedVersions[path];
      if (!expectedVersion) {
        this.logger.warn(
          `Unable to find expected version for path '${path}' in manifest`
        );
        continue;
      }
      if (expectedVersion.toString() === tagName.version.toString()) {
        this.logger.debug(`Found release for path ${path}, ${release.tagName}`);
        releaseShasByPath[path] = release.sha;
        releasesByPath[path] = {
          name: release.name,
          tag: tagName,
          sha: release.sha,
          notes: release.notes || '',
        };
        releasesFound += 1;
      }

      if (releasesFound >= expectedReleases) {
        break;
      }
    }

    const needsBootstrap = releasesFound < expectedReleases;
    if (releasesFound < expectedReleases) {
      this.logger.warn(
        `Expected ${expectedReleases} releases, only found ${releasesFound}`
      );
      // Fall back to looking for missing releases using expected tags
      const missingPaths = Object.keys(strategiesByPath).filter(
        path => !releasesByPath[path]
      );
      this.logger.warn(`Missing ${missingPaths.length} paths: ${missingPaths}`);
      const missingReleases = await this.backfillReleasesFromTags(
        missingPaths,
        strategiesByPath
      );
      for (const path in missingReleases) {
        releaseShasByPath[path] = missingReleases[path].sha;
        releasesByPath[path] = missingReleases[path];
        releasesFound++;
      }
    }
    if (releasesFound < expectedReleases) {
      this.logger.warn(
        `Expected ${expectedReleases} releases, only found ${releasesFound}`
      );
    }
    for (const path in releasesByPath) {
      const release = releasesByPath[path];
      this.logger.debug(
        `release for path: ${path}, version: ${release.tag.version.toString()}, sha: ${
          release.sha
        }`
      );
    }

    // iterate through commits and collect commits until we have
    // seen all release commits
    this.logger.info('Collecting commits since all latest releases');
    const commits: Commit[] = [];
    this.logger.debug(`commit search depth: ${this.commitSearchDepth}`);
    const commitGenerator = this.github.mergeCommitIterator(this.targetBranch, {
      maxResults: this.commitSearchDepth,
      backfillFiles: true,
    });
    const releaseShas = new Set(Object.values(releaseShasByPath));
    this.logger.debug(releaseShas);
    const expectedShas = releaseShas.size;

    // sha => release pull request
    const releasePullRequestsBySha: Record<string, PullRequest> = {};
    let releaseCommitsFound = 0;
    for await (const commit of commitGenerator) {
      if (releaseShas.has(commit.sha)) {
        if (commit.pullRequest) {
          releasePullRequestsBySha[commit.sha] = commit.pullRequest;
        } else {
          this.logger.warn(
            `Release SHA ${commit.sha} did not have an associated pull request`
          );
        }
        releaseCommitsFound += 1;
      }
      if (this.lastReleaseSha && this.lastReleaseSha === commit.sha) {
        this.logger.info(
          `Using configured lastReleaseSha ${this.lastReleaseSha} as last commit.`
        );
        break;
      } else if (needsBootstrap && commit.sha === this.bootstrapSha) {
        this.logger.info(
          `Needed bootstrapping, found configured bootstrapSha ${this.bootstrapSha}`
        );
        break;
      } else if (!needsBootstrap && releaseCommitsFound >= expectedShas) {
        // found enough commits
        break;
      }
      commits.push({
        sha: commit.sha,
        message: commit.message,
        files: commit.files,
        pullRequest: commit.pullRequest,
      });
    }

    if (releaseCommitsFound < expectedShas) {
      this.logger.warn(
        `Expected ${expectedShas} commits, only found ${releaseCommitsFound}`
      );
    }

    // split commits by path
    this.logger.info(`Splitting ${commits.length} commits by path`);
    const cs = new CommitSplit({
      includeEmpty: true,
      packagePaths: Object.keys(this.repositoryConfig),
    });
    const splitCommits = cs.split(commits);

    // limit paths to ones since the last release
    const commitsPerPath: Record<string, Commit[]> = {};
    for (const path in this.repositoryConfig) {
      commitsPerPath[path] = commitsAfterSha(
        path === ROOT_PROJECT_PATH ? commits : splitCommits[path],
        releaseShasByPath[path]
      );
    }

    // backfill latest release tags from manifest
    for (const path in this.repositoryConfig) {
      const latestRelease = releasesByPath[path];
      if (
        !latestRelease &&
        this.releasedVersions[path] &&
        this.releasedVersions[path].toString() !== '0.0.0'
      ) {
        const version = this.releasedVersions[path];
        const strategy = strategiesByPath[path];
        const component = await strategy.getComponent();
        this.logger.info(
          `No latest release found for path: ${path}, component: ${component}, but a previous version (${version.toString()}) was specified in the manifest.`
        );
        releasesByPath[path] = {
          tag: new TagName(version, component),
          sha: '',
          notes: '',
        };
      }
    }

<<<<<<< HEAD
    // Build plugins
    const plugins = this.plugins.map(pluginType =>
      buildPlugin({
        type: pluginType,
        github: this.github,
        targetBranch: this.targetBranch,
        repositoryConfig: this.repositoryConfig,
        manifestPath: this.manifestPath,
        logger: this.logger,
      })
    );

=======
>>>>>>> f32650ae
    let strategies = strategiesByPath;
    for (const plugin of this.plugins) {
      strategies = await plugin.preconfigure(
        strategies,
        commitsPerPath,
        releasesByPath
      );
    }

    let newReleasePullRequests: CandidateReleasePullRequest[] = [];
    for (const path in this.repositoryConfig) {
      const config = this.repositoryConfig[path];
      this.logger.info(
        `Building candidate release pull request for path: ${path}`
      );
      this.logger.debug(`type: ${config.releaseType}`);
      this.logger.debug(`targetBranch: ${this.targetBranch}`);
      let pathCommits = commitsPerPath[path];
      // The processCommits hook can be implemented by plugins to
      // post-process commits. This can be used to perform cleanup, e.g,, sentence
      // casing all commit messages:
      for (const plugin of this.plugins) {
        pathCommits = plugin.processCommits(pathCommits);
      }
      this.logger.debug(`commits: ${pathCommits.length}`);
      const latestReleasePullRequest =
        releasePullRequestsBySha[releaseShasByPath[path]];
      if (!latestReleasePullRequest) {
        this.logger.warn('No latest release pull request found.');
      }

      const strategy = strategies[path];
      const latestRelease = releasesByPath[path];
      const releasePullRequest = await strategy.buildReleasePullRequest(
        pathCommits,
        latestRelease,
        config.draftPullRequest ?? this.draftPullRequest,
        this.labels
      );
      if (releasePullRequest) {
        // Update manifest, but only for valid release version - this will skip SNAPSHOT from java strategy
        if (
          releasePullRequest.version &&
          isPublishedVersion(strategy, releasePullRequest.version)
        ) {
          const versionsMap: VersionsMap = new Map();
          versionsMap.set(path, releasePullRequest.version);
          releasePullRequest.updates.push({
            path: this.manifestPath,
            createIfMissing: false,
            updater: new ReleasePleaseManifest({
              version: releasePullRequest.version,
              versionsMap,
            }),
          });
        }
        newReleasePullRequests.push({
          path,
          config,
          pullRequest: releasePullRequest,
        });
      }
    }

    // Combine pull requests into 1 unless configured for separate
    // pull requests
    if (!this.separatePullRequests) {
      this.plugins.push(
        new Merge(
          this.github,
          this.targetBranch,
          this.repositoryConfig,
          this.groupPullRequestTitlePattern
        )
      );
    }

    for (const plugin of this.plugins) {
      this.logger.debug(`running plugin: ${plugin.constructor.name}`);
      newReleasePullRequests = await plugin.run(newReleasePullRequests);
    }

    return newReleasePullRequests.map(
      pullRequestWithConfig => pullRequestWithConfig.pullRequest
    );
  }

  private async backfillReleasesFromTags(
    missingPaths: string[],
    strategiesByPath: Record<string, Strategy>
  ): Promise<Record<string, Release>> {
    const releasesByPath: Record<string, Release> = {};
    const allTags = await this.getAllTags();
    for (const path of missingPaths) {
      const expectedVersion = this.releasedVersions[path];
      if (!expectedVersion) {
        this.logger.warn(`No version for path ${path}`);
        continue;
      }
      const component = await strategiesByPath[path].getComponent();
      const expectedTag = new TagName(
        expectedVersion,
        component,
        this.repositoryConfig[path].tagSeparator,
        this.repositoryConfig[path].includeVInTag
      );
      this.logger.debug(`looking for tagName: ${expectedTag.toString()}`);
      const foundTag = allTags[expectedTag.toString()];
      if (foundTag) {
        this.logger.debug(`found: ${foundTag.name} ${foundTag.sha}`);
        releasesByPath[path] = {
          name: foundTag.name,
          tag: expectedTag,
          sha: foundTag.sha,
          notes: '',
        };
      }
    }
    return releasesByPath;
  }

  private async getAllTags(): Promise<Record<string, GitHubTag>> {
    const allTags: Record<string, GitHubTag> = {};
    for await (const tag of this.github.tagIterator()) {
      allTags[tag.name] = tag;
    }
    return allTags;
  }

  /**
   * Opens/updates all candidate release pull requests for this repository.
   *
   * @returns {PullRequest[]} Pull request numbers of release pull requests
   */
  async createPullRequests(): Promise<(PullRequest | undefined)[]> {
    const candidatePullRequests = await this.buildPullRequests();
    if (candidatePullRequests.length === 0) {
      return [];
    }

    // if there are any merged, pending release pull requests, don't open
    // any new release PRs
    const mergedPullRequestsGenerator = this.findMergedReleasePullRequests();
    for await (const _ of mergedPullRequestsGenerator) {
      this.logger.warn(
        'There are untagged, merged release PRs outstanding - aborting'
      );
      return [];
    }

    // collect open and snoozed release pull requests
    const openPullRequests = await this.findOpenReleasePullRequests();
    const snoozedPullRequests = await this.findSnoozedReleasePullRequests();

    if (this.sequentialCalls) {
      const pullRequests: PullRequest[] = [];
      for (const pullRequest of candidatePullRequests) {
        const resultPullRequest = await this.createOrUpdatePullRequest(
          pullRequest,
          openPullRequests,
          snoozedPullRequests
        );
        if (resultPullRequest) pullRequests.push(resultPullRequest);
      }
      return pullRequests;
    } else {
      const promises: Promise<PullRequest | undefined>[] = [];
      for (const pullRequest of candidatePullRequests) {
        promises.push(
          this.createOrUpdatePullRequest(
            pullRequest,
            openPullRequests,
            snoozedPullRequests
          )
        );
      }
      const pullNumbers = await Promise.all(promises);
      // reject any pull numbers that were not created or updated
      return pullNumbers.filter(number => !!number);
    }
  }

  private async findOpenReleasePullRequests(): Promise<PullRequest[]> {
    this.logger.info('Looking for open release pull requests');
    const openPullRequests: PullRequest[] = [];
    const generator = this.github.pullRequestIterator(
      this.targetBranch,
      'OPEN',
      Number.MAX_SAFE_INTEGER,
      false
    );
    for await (const openPullRequest of generator) {
      if (
        (hasAllLabels(this.labels, openPullRequest.labels) ||
          hasAllLabels(this.snapshotLabels, openPullRequest.labels)) &&
        BranchName.parse(openPullRequest.headBranchName, this.logger) &&
        PullRequestBody.parse(openPullRequest.body, this.logger)
      ) {
        openPullRequests.push(openPullRequest);
      }
    }
    this.logger.info(
      `found ${openPullRequests.length} open release pull requests.`
    );
    return openPullRequests;
  }

  private async findSnoozedReleasePullRequests(): Promise<PullRequest[]> {
    this.logger.info('Looking for snoozed release pull requests');
    const snoozedPullRequests: PullRequest[] = [];
    const closedGenerator = this.github.pullRequestIterator(
      this.targetBranch,
      'CLOSED',
      200,
      false
    );
    for await (const closedPullRequest of closedGenerator) {
      if (
        hasAllLabels([SNOOZE_LABEL], closedPullRequest.labels) &&
        BranchName.parse(closedPullRequest.headBranchName, this.logger) &&
        PullRequestBody.parse(closedPullRequest.body, this.logger)
      ) {
        snoozedPullRequests.push(closedPullRequest);
      }
    }
    this.logger.info(
      `found ${snoozedPullRequests.length} snoozed release pull requests.`
    );
    return snoozedPullRequests;
  }

  private async createOrUpdatePullRequest(
    pullRequest: ReleasePullRequest,
    openPullRequests: PullRequest[],
    snoozedPullRequests: PullRequest[]
  ): Promise<PullRequest | undefined> {
    // look for existing, open pull request
    const existing = openPullRequests.find(
      openPullRequest =>
        openPullRequest.headBranchName === pullRequest.headRefName
    );
    if (existing) {
      return await this.maybeUpdateExistingPullRequest(existing, pullRequest);
    }

    // look for closed, snoozed pull request
    const snoozed = snoozedPullRequests.find(
      openPullRequest =>
        openPullRequest.headBranchName === pullRequest.headRefName
    );
    if (snoozed) {
      return await this.maybeUpdateSnoozedPullRequest(snoozed, pullRequest);
    }

    const newPullRequest = await this.github.createReleasePullRequest(
      pullRequest,
      this.targetBranch,
      {
        fork: this.fork,
        signoffUser: this.signoffUser,
        skipLabeling: this.skipLabeling,
      }
    );
    return newPullRequest;
  }

  /// only update an existing pull request if it has release note changes
  private async maybeUpdateExistingPullRequest(
    existing: PullRequest,
    pullRequest: ReleasePullRequest
  ): Promise<PullRequest | undefined> {
    // If unchanged, no need to push updates
    if (existing.body === pullRequest.body.toString()) {
      this.logger.info(
        `PR https://github.com/${this.repository.owner}/${this.repository.repo}/pull/${existing.number} remained the same`
      );
      return undefined;
    }
    const updatedPullRequest = await this.github.updatePullRequest(
      existing.number,
      pullRequest,
      this.targetBranch,
      {
        fork: this.fork,
        signoffUser: this.signoffUser,
      }
    );
    return updatedPullRequest;
  }

  /// only update an snoozed pull request if it has release note changes
  private async maybeUpdateSnoozedPullRequest(
    snoozed: PullRequest,
    pullRequest: ReleasePullRequest
  ): Promise<PullRequest | undefined> {
    // If unchanged, no need to push updates
    if (snoozed.body === pullRequest.body.toString()) {
      this.logger.info(
        `PR https://github.com/${this.repository.owner}/${this.repository.repo}/pull/${snoozed.number} remained the same`
      );
      return undefined;
    }
    const updatedPullRequest = await this.github.updatePullRequest(
      snoozed.number,
      pullRequest,
      this.targetBranch,
      {
        fork: this.fork,
        signoffUser: this.signoffUser,
      }
    );
    // TODO: consider leaving the snooze label
    await this.github.removeIssueLabels([SNOOZE_LABEL], snoozed.number);
    return updatedPullRequest;
  }

  private async *findMergedReleasePullRequests() {
    // Find merged release pull requests
    const pullRequestGenerator = this.github.pullRequestIterator(
      this.targetBranch,
      'MERGED',
      200,
      false
    );
    for await (const pullRequest of pullRequestGenerator) {
      if (!hasAllLabels(this.labels, pullRequest.labels)) {
        continue;
      }
      this.logger.debug(
        `Found pull request #${pullRequest.number}: '${pullRequest.title}'`
      );

      const pullRequestBody = PullRequestBody.parse(
        pullRequest.body,
        this.logger
      );
      if (!pullRequestBody) {
        this.logger.debug('could not parse pull request body as a release PR');
        continue;
      }
      yield pullRequest;
    }
  }

  /**
   * Find merged, untagged releases and build candidate releases to tag.
   *
   * @returns {CandidateRelease[]} List of release candidates
   */
  async buildReleases(): Promise<CandidateRelease[]> {
    this.logger.info('Building releases');
    const strategiesByPath = await this.getStrategiesByPath();

    // Find merged release pull requests
    const generator = await this.findMergedReleasePullRequests();
    const releases: CandidateRelease[] = [];
    for await (const pullRequest of generator) {
      for (const path in this.repositoryConfig) {
        const config = this.repositoryConfig[path];
        this.logger.info(`Building release for path: ${path}`);
        this.logger.debug(`type: ${config.releaseType}`);
        this.logger.debug(`targetBranch: ${this.targetBranch}`);
        const strategy = strategiesByPath[path];
        const release = await strategy.buildRelease(pullRequest);
        if (release) {
          releases.push({
            ...release,
            path,
            pullRequest,
            draft: config.draft ?? this.draft,
            prerelease:
              config.prerelease &&
              (!!release.tag.version.preRelease ||
                release.tag.version.major === 0),
          });
        } else {
          this.logger.info(`No release necessary for path: ${path}`);
        }
      }
    }

    return releases;
  }

  /**
   * Find merged, untagged releases. For each release, create a GitHub release,
   * comment on the pull request used to generated it and update the pull request
   * labels.
   *
   * @returns {GitHubRelease[]} List of created GitHub releases
   */
  async createReleases(): Promise<(CreatedRelease | undefined)[]> {
    const releasesByPullRequest: Record<number, CandidateRelease[]> = {};
    const pullRequestsByNumber: Record<number, PullRequest> = {};
    for (const release of await this.buildReleases()) {
      pullRequestsByNumber[release.pullRequest.number] = release.pullRequest;
      if (releasesByPullRequest[release.pullRequest.number]) {
        releasesByPullRequest[release.pullRequest.number].push(release);
      } else {
        releasesByPullRequest[release.pullRequest.number] = [release];
      }
    }

    if (this.sequentialCalls) {
      const resultReleases: CreatedRelease[] = [];
      for (const pullNumber in releasesByPullRequest) {
        const releases = await this.createReleasesForPullRequest(
          releasesByPullRequest[pullNumber],
          pullRequestsByNumber[pullNumber]
        );
        resultReleases.concat(releases);
      }
      return resultReleases;
    } else {
      const promises: Promise<CreatedRelease[]>[] = [];
      for (const pullNumber in releasesByPullRequest) {
        promises.push(
          this.createReleasesForPullRequest(
            releasesByPullRequest[pullNumber],
            pullRequestsByNumber[pullNumber]
          )
        );
      }
      const releases = await Promise.all(promises);
      return releases.reduce((collection, r) => collection.concat(r), []);
    }
  }

  private async createReleasesForPullRequest(
    releases: CandidateRelease[],
    pullRequest: PullRequest
  ): Promise<CreatedRelease[]> {
    this.logger.info(
      `Creating ${releases.length} releases for pull #${pullRequest.number}`
    );
    const duplicateReleases: DuplicateReleaseError[] = [];
    const githubReleases: CreatedRelease[] = [];
    for (const release of releases) {
      try {
        githubReleases.push(await this.createRelease(release));
      } catch (err) {
        if (err instanceof DuplicateReleaseError) {
          this.logger.warn(`Duplicate release tag: ${release.tag.toString()}`);
          duplicateReleases.push(err);
        } else {
          throw err;
        }
      }
    }

    if (duplicateReleases.length > 0) {
      if (
        duplicateReleases.length + githubReleases.length ===
        releases.length
      ) {
        // we've either tagged all releases or they were duplicates:
        // adjust tags on pullRequest
        await Promise.all([
          this.github.removeIssueLabels(this.labels, pullRequest.number),
          this.github.addIssueLabels(this.releaseLabels, pullRequest.number),
        ]);
      }
      if (githubReleases.length === 0) {
        // If all releases were duplicate, throw a duplicate error
        throw duplicateReleases[0];
      }
    } else {
      // adjust tags on pullRequest
      await Promise.all([
        this.github.removeIssueLabels(this.labels, pullRequest.number),
        this.github.addIssueLabels(this.releaseLabels, pullRequest.number),
      ]);
    }

    return githubReleases;
  }

  private async createRelease(
    release: CandidateRelease
  ): Promise<CreatedRelease> {
    const githubRelease = await this.github.createRelease(release, {
      draft: release.draft,
      prerelease: release.prerelease,
    });

    // comment on pull request
    const comment = `:robot: Release is at ${githubRelease.url} :sunflower:`;
    await this.github.commentOnIssue(comment, release.pullRequest.number);

    return {
      ...githubRelease,
      path: release.path,
      version: release.tag.version.toString(),
      major: release.tag.version.major,
      minor: release.tag.version.minor,
      patch: release.tag.version.patch,
    };
  }

  private async getStrategiesByPath(): Promise<Record<string, Strategy>> {
    if (!this._strategiesByPath) {
      this.logger.info('Building strategies by path');
      this._strategiesByPath = {};
      for (const path in this.repositoryConfig) {
        const config = this.repositoryConfig[path];
        this.logger.debug(`${path}: ${config.releaseType}`);
        const strategy = await buildStrategy({
          ...config,
          github: this.github,
          path,
          targetBranch: this.targetBranch,
        });
        this._strategiesByPath[path] = strategy;
      }
    }
    return this._strategiesByPath;
  }

  private async getPathsByComponent(): Promise<Record<string, string>> {
    if (!this._pathsByComponent) {
      this._pathsByComponent = {};
      const strategiesByPath = await this.getStrategiesByPath();
      for (const path in this.repositoryConfig) {
        const strategy = strategiesByPath[path];
        const component = (await strategy.getComponent()) || '';
        if (this._pathsByComponent[component]) {
          this.logger.warn(
            `Multiple paths for ${component}: ${this._pathsByComponent[component]}, ${path}`
          );
        }
        this._pathsByComponent[component] = path;
      }
    }
    return this._pathsByComponent;
  }
}

/**
 * Helper to convert parsed JSON releaser config into ReleaserConfig for
 * the Manifest.
 *
 * @param {ReleaserPackageConfig} config Parsed configuration from JSON file.
 * @returns {ReleaserConfig}
 */
function extractReleaserConfig(
  config: ReleaserPackageConfig
): Partial<ReleaserConfig> {
  return {
    releaseType: config['release-type'],
    bumpMinorPreMajor: config['bump-minor-pre-major'],
    bumpPatchForMinorPreMajor: config['bump-patch-for-minor-pre-major'],
    versioning: config['versioning'],
    changelogSections: config['changelog-sections'],
    changelogPath: config['changelog-path'],
    changelogHost: config['changelog-host'],
    releaseAs: config['release-as'],
    skipGithubRelease: config['skip-github-release'],
    draft: config.draft,
    prerelease: config.prerelease,
    draftPullRequest: config['draft-pull-request'],
    component: config['component'],
    packageName: config['package-name'],
    versionFile: config['version-file'],
    extraFiles: config['extra-files'],
    includeComponentInTag: config['include-component-in-tag'],
    includeVInTag: config['include-v-in-tag'],
    changelogType: config['changelog-type'],
    pullRequestTitlePattern: config['pull-request-title-pattern'],
    pullRequestHeader: config['pull-request-header'],
    tagSeparator: config['tag-separator'],
    separatePullRequests: config['separate-pull-requests'],
    labels: config['label']?.split(','),
    releaseLabels: config['release-label']?.split(','),
    extraLabels: config['extra-label']?.split(','),
    skipSnapshot: config['skip-snapshot'],
    initialVersion: config['initial-version'],
  };
}

/**
 * Helper to convert fetch the manifest config from the repository and
 * parse into configuration for the Manifest.
 *
 * @param {GitHub} github GitHub client
 * @param {string} configFile Path in the repository to the manifest config
 * @param {string} branch Branch to fetch the config file from
 * @param {string} onlyPath Optional. Use only the given package
 * @param {string} releaseAs Optional. Override release-as and use the given version
 */
async function parseConfig(
  github: GitHub,
  configFile: string,
  branch: string,
  onlyPath?: string,
  releaseAs?: string
): Promise<{config: RepositoryConfig; options: ManifestOptions}> {
  const config = await fetchManifestConfig(github, configFile, branch);
  const defaultConfig = extractReleaserConfig(config);
  const repositoryConfig: RepositoryConfig = {};
  for (const path in config.packages) {
    if (onlyPath && onlyPath !== path) continue;
    repositoryConfig[path] = mergeReleaserConfig(
      defaultConfig,
      extractReleaserConfig(config.packages[path])
    );
    if (releaseAs) {
      repositoryConfig[path].releaseAs = releaseAs;
    }
  }
  const configLabel = config['label'];
  const configReleaseLabel = config['release-label'];
  const configSnapshotLabel = config['snapshot-label'];
  const configExtraLabel = config['extra-label'];
  const manifestOptions = {
    bootstrapSha: config['bootstrap-sha'],
    lastReleaseSha: config['last-release-sha'],
    alwaysLinkLocal: config['always-link-local'],
    separatePullRequests: config['separate-pull-requests'],
    groupPullRequestTitlePattern: config['group-pull-request-title-pattern'],
    plugins: config['plugins'],
    labels: configLabel?.split(','),
    releaseLabels: configReleaseLabel?.split(','),
    snapshotLabels: configSnapshotLabel?.split(','),
    extraLabels: configExtraLabel?.split(','),
    releaseSearchDepth: config['release-search-depth'],
    commitSearchDepth: config['commit-search-depth'],
    sequentialCalls: config['sequential-calls'],
  };
  return {config: repositoryConfig, options: manifestOptions};
}

/**
 * Helper to fetch manifest config
 *
 * @param {GitHub} github
 * @param {string} configFile
 * @param {string} branch
 * @returns {ManifestConfig}
 * @throws {ConfigurationError} if missing the manifest config file
 */
async function fetchManifestConfig(
  github: GitHub,
  configFile: string,
  branch: string
): Promise<ManifestConfig> {
  try {
    return await github.getFileJson<ManifestConfig>(configFile, branch);
  } catch (e) {
    if (e instanceof FileNotFoundError) {
      throw new ConfigurationError(
        `Missing required manifest config: ${configFile}`,
        'base',
        `${github.repository.owner}/${github.repository.repo}`
      );
    } else if (e instanceof SyntaxError) {
      throw new ConfigurationError(
        `Failed to parse manifest config JSON: ${configFile}\n${e.message}`,
        'base',
        `${github.repository.owner}/${github.repository.repo}`
      );
    }
    throw e;
  }
}

/**
 * Helper to parse the manifest versions file.
 *
 * @param {GitHub} github GitHub client
 * @param {string} manifestFile Path in the repository to the versions file
 * @param {string} branch Branch to fetch the versions file from
 * @returns {Record<string, string>}
 */
async function parseReleasedVersions(
  github: GitHub,
  manifestFile: string,
  branch: string
): Promise<ReleasedVersions> {
  const manifestJson = await fetchReleasedVersions(
    github,
    manifestFile,
    branch
  );
  const releasedVersions: ReleasedVersions = {};
  for (const path in manifestJson) {
    releasedVersions[path] = Version.parse(manifestJson[path]);
  }
  return releasedVersions;
}

/**
 * Helper to fetch manifest config
 *
 * @param {GitHub} github
 * @param {string} manifestFile
 * @param {string} branch
 * @throws {ConfigurationError} if missing the manifest config file
 */
async function fetchReleasedVersions(
  github: GitHub,
  manifestFile: string,
  branch: string
): Promise<Record<string, string>> {
  try {
    return await github.getFileJson<Record<string, string>>(
      manifestFile,
      branch
    );
  } catch (e) {
    if (e instanceof FileNotFoundError) {
      throw new ConfigurationError(
        `Missing required manifest versions: ${manifestFile}`,
        'base',
        `${github.repository.owner}/${github.repository.repo}`
      );
    } else if (e instanceof SyntaxError) {
      throw new ConfigurationError(
        `Failed to parse manifest versions JSON: ${manifestFile}\n${e.message}`,
        'base',
        `${github.repository.owner}/${github.repository.repo}`
      );
    }
    throw e;
  }
}

function isPublishedVersion(strategy: Strategy, version: Version): boolean {
  return strategy.isPublishedVersion
    ? strategy.isPublishedVersion(version)
    : true;
}

/**
 * Find the most recent matching release tag on the branch we're
 * configured for.
 *
 * @param github GitHub client instance.
 * @param {string} targetBranch Name of the scanned branch.
 * @param releaseFilter Validator function for release version. Used to filter-out SNAPSHOT releases for Java strategy.
 * @param {string} prefix Limit the release to a specific component.
 * @param pullRequestTitlePattern Configured PR title pattern.
 */
async function latestReleaseVersion(
  github: GitHub,
  targetBranch: string,
  releaseFilter: (version: Version) => boolean,
  config: ReleaserConfig,
  prefix?: string,
  logger: Logger = defaultLogger
): Promise<Version | undefined> {
  const branchPrefix = prefix
    ? prefix.endsWith('-')
      ? prefix.replace(/-$/, '')
      : prefix
    : undefined;

  logger.info(
    `Looking for latest release on branch: ${targetBranch} with prefix: ${prefix}`
  );

  // collect set of recent commit SHAs seen to verify that the release
  // is in the current branch
  const commitShas = new Set<string>();

  const candidateReleaseVersions: Version[] = [];
  // only look at the last 250 or so commits to find the latest tag - we
  // don't want to scan the entire repository history if this repo has never
  // been released
  const generator = github.mergeCommitIterator(targetBranch, {
    maxResults: 250,
  });
  for await (const commitWithPullRequest of generator) {
    commitShas.add(commitWithPullRequest.sha);
    const mergedPullRequest = commitWithPullRequest.pullRequest;
    if (!mergedPullRequest) {
      continue;
    }

    const branchName = BranchName.parse(
      mergedPullRequest.headBranchName,
      logger
    );
    if (!branchName) {
      continue;
    }

    // If branchPrefix is specified, ensure it is found in the branch name.
    // If branchPrefix is not specified, component should also be undefined.
    if (branchName.getComponent() !== branchPrefix) {
      continue;
    }

    const pullRequestTitle = PullRequestTitle.parse(
      mergedPullRequest.title,
      config.pullRequestTitlePattern,
      logger
    );
    if (!pullRequestTitle) {
      continue;
    }

    const version = pullRequestTitle.getVersion();
    if (version && releaseFilter(version)) {
      logger.debug(
        `Found latest release pull request: ${mergedPullRequest.number} version: ${version}`
      );
      candidateReleaseVersions.push(version);
      break;
    }
  }

  // If not found from recent pull requests, look at releases. Iterate
  // through releases finding valid tags, then cross reference
  const releaseGenerator = github.releaseIterator();
  for await (const release of releaseGenerator) {
    const tagName = TagName.parse(release.tagName);
    if (!tagName) {
      continue;
    }

    if (tagMatchesConfig(tagName, branchPrefix, config.includeComponentInTag)) {
      logger.debug(`found release for ${prefix}`, tagName.version);
      if (!commitShas.has(release.sha)) {
        logger.debug(
          `SHA not found in recent commits to branch ${targetBranch}, skipping`
        );
        continue;
      }
      candidateReleaseVersions.push(tagName.version);
    }
  }
  logger.debug(
    `found ${candidateReleaseVersions.length} possible releases.`,
    candidateReleaseVersions
  );

  if (candidateReleaseVersions.length > 0) {
    // Find largest release number (sort descending then return first)
    return candidateReleaseVersions.sort((a, b) => b.compare(a))[0];
  }

  // If not found from recent pull requests or releases, look at tags. Iterate
  // through tags and cross reference against SHAs in this branch
  const tagGenerator = github.tagIterator();
  const candidateTagVersion: Version[] = [];
  for await (const tag of tagGenerator) {
    const tagName = TagName.parse(tag.name);
    if (!tagName) {
      continue;
    }

    if (tagMatchesConfig(tagName, branchPrefix, config.includeComponentInTag)) {
      if (!commitShas.has(tag.sha)) {
        logger.debug(
          `SHA not found in recent commits to branch ${targetBranch}, skipping`
        );
        continue;
      }
      candidateTagVersion.push(tagName.version);
    }
  }
  logger.debug(
    `found ${candidateTagVersion.length} possible tags.`,
    candidateTagVersion
  );

  // Find largest release number (sort descending then return first)
  return candidateTagVersion.sort((a, b) => b.compare(a))[0];
}

function mergeReleaserConfig(
  defaultConfig: Partial<ReleaserConfig>,
  pathConfig: Partial<ReleaserConfig>
): ReleaserConfig {
  return {
    releaseType: pathConfig.releaseType ?? defaultConfig.releaseType ?? 'node',
    bumpMinorPreMajor:
      pathConfig.bumpMinorPreMajor ?? defaultConfig.bumpMinorPreMajor,
    bumpPatchForMinorPreMajor:
      pathConfig.bumpPatchForMinorPreMajor ??
      defaultConfig.bumpPatchForMinorPreMajor,
    versioning: pathConfig.versioning ?? defaultConfig.versioning,
    changelogSections:
      pathConfig.changelogSections ?? defaultConfig.changelogSections,
    changelogPath: pathConfig.changelogPath ?? defaultConfig.changelogPath,
    changelogHost: pathConfig.changelogHost ?? defaultConfig.changelogHost,
    changelogType: pathConfig.changelogType ?? defaultConfig.changelogType,
    releaseAs: pathConfig.releaseAs ?? defaultConfig.releaseAs,
    skipGithubRelease:
      pathConfig.skipGithubRelease ?? defaultConfig.skipGithubRelease,
    draft: pathConfig.draft ?? defaultConfig.draft,
    prerelease: pathConfig.prerelease ?? defaultConfig.prerelease,
    component: pathConfig.component ?? defaultConfig.component,
    packageName: pathConfig.packageName ?? defaultConfig.packageName,
    versionFile: pathConfig.versionFile ?? defaultConfig.versionFile,
    extraFiles: pathConfig.extraFiles ?? defaultConfig.extraFiles,
    includeComponentInTag:
      pathConfig.includeComponentInTag ?? defaultConfig.includeComponentInTag,
    includeVInTag: pathConfig.includeVInTag ?? defaultConfig.includeVInTag,
    tagSeparator: pathConfig.tagSeparator ?? defaultConfig.tagSeparator,
    pullRequestTitlePattern:
      pathConfig.pullRequestTitlePattern ??
      defaultConfig.pullRequestTitlePattern,
    pullRequestHeader:
      pathConfig.pullRequestHeader ?? defaultConfig.pullRequestHeader,
    separatePullRequests:
      pathConfig.separatePullRequests ?? defaultConfig.separatePullRequests,
    skipSnapshot: pathConfig.skipSnapshot ?? defaultConfig.skipSnapshot,
    initialVersion: pathConfig.initialVersion ?? defaultConfig.initialVersion,
    extraLabels: pathConfig.extraLabels ?? defaultConfig.extraLabels,
  };
}

/**
 * Helper to compare if a list of labels fully contains another list of labels
 * @param {string[]} expected List of labels expected to be contained
 * @param {string[]} existing List of existing labels to consider
 */
function hasAllLabels(expected: string[], existing: string[]): boolean {
  const existingSet = new Set(existing);
  for (const label of expected) {
    if (!existingSet.has(label)) {
      return false;
    }
  }
  return true;
}

function commitsAfterSha(commits: Commit[], lastReleaseSha: string) {
  if (!commits) {
    return [];
  }
  const index = commits.findIndex(commit => commit.sha === lastReleaseSha);
  if (index === -1) {
    return commits;
  }
  return commits.slice(0, index);
}

/**
 * Returns true if the release tag matches the configured component. Returns
 * true if `includeComponentInTag` is false and there is no component in the
 * tag, OR if the tag's component matches the release component.
 */
function tagMatchesConfig(
  tag: TagName,
  branchComponent?: string,
  includeComponentInTag?: boolean
): boolean {
  return (
    (includeComponentInTag && tag.component === branchComponent) ||
    (!includeComponentInTag && !tag.component)
  );
}<|MERGE_RESOLUTION|>--- conflicted
+++ resolved
@@ -650,7 +650,6 @@
       }
     }
 
-<<<<<<< HEAD
     // Build plugins
     const plugins = this.plugins.map(pluginType =>
       buildPlugin({
@@ -663,8 +662,6 @@
       })
     );
 
-=======
->>>>>>> f32650ae
     let strategies = strategiesByPath;
     for (const plugin of this.plugins) {
       strategies = await plugin.preconfigure(
