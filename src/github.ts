// Copyright 2021 Google LLC
//
// Licensed under the Apache License, Version 2.0 (the "License");
// you may not use this file except in compliance with the License.
// You may obtain a copy of the License at
//
//      http://www.apache.org/licenses/LICENSE-2.0
//
// Unless required by applicable law or agreed to in writing, software
// distributed under the License is distributed on an "AS IS" BASIS,
// WITHOUT WARRANTIES OR CONDITIONS OF ANY KIND, either express or implied.
// See the License for the specific language governing permissions and
// limitations under the License.

import {createPullRequest} from 'code-suggester';
import {commitAndPush} from 'code-suggester/build/src/github/commit-and-push';
import {addLabels} from 'code-suggester/build/src/github/labels';
import {setupLogger} from 'code-suggester/build/src/logger';

import {PullRequest} from './pull-request';
import {Commit} from './commit';

import {Octokit} from '@octokit/rest';
import {request} from '@octokit/request';
import {graphql} from '@octokit/graphql';
import {RequestError} from '@octokit/request-error';
import {
  GitHubAPIError,
  DuplicateReleaseError,
  FileNotFoundError,
  ConfigurationError,
} from './errors';

const MAX_ISSUE_BODY_SIZE = 65536;
const MAX_SLEEP_SECONDS = 20;
export const GH_API_URL = 'https://api.github.com';
export const GH_GRAPHQL_URL = 'https://api.github.com';
type OctokitType = InstanceType<typeof Octokit>;

import {logger as defaultLogger} from './util/logger';
import {Repository} from './repository';
import {ReleasePullRequest} from './release-pull-request';
import {Update} from './update';
import {Release} from './release';
import {ROOT_PROJECT_PATH} from './manifest';
import {signoffCommitMessage} from './util/signoff-commit-message';
import {
  RepositoryFileCache,
  GitHubFileContents,
  DEFAULT_FILE_MODE,
  FileNotFoundError as MissingFileError,
} from '@google-automations/git-file-utils';
import {Logger} from 'code-suggester/build/src/types';
import {HttpsProxyAgent} from 'https-proxy-agent';
import {HttpProxyAgent} from 'http-proxy-agent';
import {PullRequestOverflowHandler} from './util/pull-request-overflow-handler';

// Extract some types from the `request` package.
type RequestBuilderType = typeof request;
type DefaultFunctionType = RequestBuilderType['defaults'];
type RequestFunctionType = ReturnType<DefaultFunctionType>;
export interface OctokitAPIs {
  graphql: Function;
  request: RequestFunctionType;
  octokit: OctokitType;
}

export interface GitHubOptions {
  repository: Repository;
  octokitAPIs: OctokitAPIs;
  logger?: Logger;
  useGraphql?: boolean;
}

interface ProxyOption {
  host: string;
  port: number;
}

interface GitHubCreateOptions {
  owner: string;
  repo: string;
  defaultBranch?: string;
  apiUrl?: string;
  graphqlUrl?: string;
  octokitAPIs?: OctokitAPIs;
  token?: string;
  logger?: Logger;
  proxy?: ProxyOption;
  useGraphql?: boolean;
}

type CommitFilter = (commit: Commit) => boolean;

interface GraphQLCommit {
  sha: string;
  message: string;
  associatedPullRequests: {
    nodes: GraphQLPullRequest[];
  };
}

interface GraphQLPullRequest {
  number: number;
  title: string;
  body: string;
  baseRefName: string;
  headRefName: string;
  labels: {
    nodes: {
      name: string;
    }[];
  };
  mergeCommit?: {
    oid: string;
  };
  files: {
    nodes: {
      path: string;
    }[];
    pageInfo: {
      hasNextPage: boolean;
    };
  };
}

interface GraphQLRelease {
  name: string;
  tag: {
    name: string;
  };
  tagCommit: {
    oid: string;
  };
  url: string;
  description: string;
  isDraft: boolean;
}

interface CommitHistory {
  pageInfo: {
    hasNextPage: boolean;
    endCursor: string | undefined;
  };
  data: Commit[];
}

interface PullRequestHistory {
  pageInfo: {
    hasNextPage: boolean;
    endCursor: string | undefined;
  };
  data: PullRequest[];
}

interface ReleaseHistory {
  pageInfo: {
    hasNextPage: boolean;
    endCursor: string | undefined;
  };
  data: GitHubRelease[];
}

interface CommitIteratorOptions {
  maxResults?: number;
  backfillFiles?: boolean;
}

interface ReleaseIteratorOptions {
  maxResults?: number;
}

interface TagIteratorOptions {
  maxResults?: number;
}

export interface ReleaseOptions {
  draft?: boolean;
  prerelease?: boolean;
}

export interface GitHubRelease {
  id: number;
  name?: string;
  tagName: string;
  sha: string;
  notes?: string;
  url: string;
  draft?: boolean;
  uploadUrl?: string;
}

export interface GitHubTag {
  name: string;
  sha: string;
}

interface FileDiff {
  readonly mode: '100644' | '100755' | '040000' | '160000' | '120000';
  readonly content: string | null;
  readonly originalContent: string | null;
}
export type ChangeSet = Map<string, FileDiff>;

interface CreatePullRequestOptions {
  fork?: boolean;
  draft?: boolean;
  reviewers?: [string];
}

export class GitHub {
  readonly repository: Repository;
  private octokit: OctokitType;
  private request: RequestFunctionType;
  private graphql: Function;
  private fileCache: RepositoryFileCache;
  private logger: Logger;
  private useGraphql: boolean;

  private constructor(options: GitHubOptions) {
    this.repository = options.repository;
    this.octokit = options.octokitAPIs.octokit;
    this.request = options.octokitAPIs.request;
    this.graphql = options.octokitAPIs.graphql;
    this.fileCache = new RepositoryFileCache(this.octokit, this.repository);
    this.logger = options.logger ?? defaultLogger;
<<<<<<< HEAD

    // required to be able to rely on functions from code-suggester
    setupLogger(this.logger);
=======
    this.useGraphql = options.useGraphql ?? true;
>>>>>>> d68bc9dc
  }

  static createDefaultAgent(baseUrl: string, defaultProxy?: ProxyOption) {
    if (!defaultProxy) {
      return undefined;
    }

    const {host, port} = defaultProxy;

    return new URL(baseUrl).protocol.replace(':', '') === 'http'
      ? new HttpProxyAgent({
          host,
          port,
        })
      : new HttpsProxyAgent({
          host,
          port,
        });
  }

  /**
   * Build a new GitHub client with auto-detected default branch.
   *
   * @param {GitHubCreateOptions} options Configuration options
   * @param {string} options.owner The repository owner.
   * @param {string} options.repo The repository name.
   * @param {string} options.defaultBranch Optional. The repository's default branch.
   *   Defaults to the value fetched via the API.
   * @param {string} options.apiUrl Optional. The base url of the GitHub API.
   * @param {string} options.graphqlUrl Optional. The base url of the GraphQL API.
   * @param {OctokitAPISs} options.octokitAPIs Optional. Override the internal
   *   client instances with a pre-authenticated instance.
   * @param {string} token Optional. A GitHub API token used for authentication.
   */
  static async create(options: GitHubCreateOptions): Promise<GitHub> {
    const apiUrl = options.apiUrl ?? GH_API_URL;
    const graphqlUrl = options.graphqlUrl ?? GH_GRAPHQL_URL;
    const releasePleaseVersion = require('../../package.json').version;
    const apis = options.octokitAPIs ?? {
      octokit: new Octokit({
        baseUrl: apiUrl,
        auth: options.token,
        request: {
          agent: this.createDefaultAgent(apiUrl, options.proxy),
        },
      }),
      request: request.defaults({
        baseUrl: apiUrl,
        headers: {
          'user-agent': `release-please/${releasePleaseVersion}`,
          Authorization: `token ${options.token}`,
        },
      }),
      graphql: graphql.defaults({
        baseUrl: graphqlUrl,
        request: {
          agent: this.createDefaultAgent(graphqlUrl, options.proxy),
        },
        headers: {
          'user-agent': `release-please/${releasePleaseVersion}`,
          Authorization: `token ${options.token}`,
          'content-type': 'application/vnd.github.v3+json',
        },
      }),
    };
    const opts = {
      repository: {
        owner: options.owner,
        repo: options.repo,
        defaultBranch:
          options.defaultBranch ??
          (await GitHub.defaultBranch(
            options.owner,
            options.repo,
            apis.octokit
          )),
      },
      octokitAPIs: apis,
      logger: options.logger,
      useGraphql: options.useGraphql,
    };
    return new GitHub(opts);
  }

  /**
   * Returns the default branch for a given repository.
   *
   * @param {string} owner The GitHub repository owner
   * @param {string} repo The GitHub repository name
   * @param {OctokitType} octokit An authenticated octokit instance
   * @returns {string} Name of the default branch
   */
  static async defaultBranch(
    owner: string,
    repo: string,
    octokit: OctokitType
  ): Promise<string> {
    const {data} = await octokit.repos.get({
      repo,
      owner,
    });
    return data.default_branch;
  }

  /**
   * Returns the list of commits to the default branch after the provided filter
   * query has been satified.
   *
   * @param {string} targetBranch Target branch of commit
   * @param {CommitFilter} filter Callback function that returns whether a
   *   commit/pull request matches certain criteria
   * @param {CommitIteratorOptions} options Query options
   * @param {number} options.maxResults Limit the number of results searched.
   *   Defaults to unlimited.
   * @param {boolean} options.backfillFiles If set, use the REST API for
   *   fetching the list of touched files in this commit. Defaults to `false`.
   * @returns {Commit[]} List of commits to current branch
   * @throws {GitHubAPIError} on an API error
   */
  async commitsSince(
    targetBranch: string,
    filter: CommitFilter,
    options: CommitIteratorOptions = {}
  ): Promise<Commit[]> {
    const commits: Commit[] = [];
    const generator = this.mergeCommitIterator(targetBranch, options);
    for await (const commit of generator) {
      if (filter(commit)) {
        break;
      }
      commits.push(commit);
    }
    return commits;
  }

  /**
   * Iterate through commit history with a max number of results scanned.
   *
   * @param {string} targetBranch target branch of commit
   * @param {CommitIteratorOptions} options Query options
   * @param {number} options.maxResults Limit the number of results searched.
   *   Defaults to unlimited.
   * @param {boolean} options.backfillFiles If set, use the REST API for
   *   fetching the list of touched files in this commit. Defaults to `false`.
   * @yields {Commit}
   * @throws {GitHubAPIError} on an API error
   */
  mergeCommitIterator(
    targetBranch: string,
    options: CommitIteratorOptions = {}
  ): AsyncGenerator<Commit> {
    if (this.useGraphql) {
      return this.mergeCommitIteratorGraphql(targetBranch, options);
    }

    return this.mergeCommitIteratorREST(targetBranch, options);
  }

  private async *mergeCommitIteratorGraphql(
    targetBranch: string,
    options: CommitIteratorOptions = {}
  ) {
    const maxResults = options.maxResults ?? Number.MAX_SAFE_INTEGER;
    let cursor: string | undefined = undefined;
    let results = 0;
    while (results < maxResults) {
      const response: CommitHistory | null = await this.mergeCommitsGraphQL(
        targetBranch,
        cursor,
        options
      );
      // no response usually means that the branch can't be found
      if (!response) {
        break;
      }
      for (let i = 0; i < response.data.length; i++) {
        results += 1;
        yield response.data[i];
      }
      if (!response.pageInfo.hasNextPage) {
        break;
      }
      cursor = response.pageInfo.endCursor;
    }
  }

  private async mergeCommitsGraphQL(
    targetBranch: string,
    cursor?: string,
    options: CommitIteratorOptions = {}
  ): Promise<CommitHistory | null> {
    this.logger.debug(
      `Fetching merge commits on branch ${targetBranch} with cursor: ${cursor}`
    );
    const query = `query pullRequestsSince($owner: String!, $repo: String!, $num: Int!, $maxFilesChanged: Int, $targetBranch: String!, $cursor: String) {
      repository(owner: $owner, name: $repo) {
        ref(qualifiedName: $targetBranch) {
          target {
            ... on Commit {
              history(first: $num, after: $cursor) {
                nodes {
                  associatedPullRequests(first: 10) {
                    nodes {
                      number
                      title
                      baseRefName
                      headRefName
                      labels(first: 10) {
                        nodes {
                          name
                        }
                      }
                      body
                      mergeCommit {
                        oid
                      }
                      files(first: $maxFilesChanged) {
                        nodes {
                          path
                        }
                        pageInfo {
                          endCursor
                          hasNextPage
                        }
                      }
                    }
                  }
                  sha: oid
                  message
                }
                pageInfo {
                  hasNextPage
                  endCursor
                }
              }
            }
          }
        }
      }
    }`;
    const params = {
      cursor,
      owner: this.repository.owner,
      repo: this.repository.repo,
      num: 25,
      targetBranch,
      maxFilesChanged: 100, // max is 100
    };
    const response = await this.graphqlRequest({
      query,
      ...params,
    });

    if (!response) {
      this.logger.warn(
        `Did not receive a response for query: ${query}`,
        params
      );
      return null;
    }

    // if the branch does exist, return null
    if (!response.repository?.ref) {
      this.logger.warn(
        `Could not find commits for branch ${targetBranch} - it likely does not exist.`
      );
      return null;
    }
    const history = response.repository.ref.target.history;
    const commits = (history.nodes || []) as GraphQLCommit[];
    const commitData: Commit[] = [];
    for (const graphCommit of commits) {
      const commit: Commit = {
        sha: graphCommit.sha,
        message: graphCommit.message,
      };
      const pullRequest = graphCommit.associatedPullRequests.nodes.find(pr => {
        return pr.mergeCommit && pr.mergeCommit.oid === graphCommit.sha;
      });
      if (pullRequest) {
        const files = (pullRequest.files?.nodes || []).map(node => node.path);
        commit.pullRequest = {
          sha: commit.sha,
          number: pullRequest.number,
          baseBranchName: pullRequest.baseRefName,
          headBranchName: pullRequest.headRefName,
          title: pullRequest.title,
          body: pullRequest.body,
          labels: pullRequest.labels.nodes.map(node => node.name),
          files,
        };
        if (pullRequest.files?.pageInfo?.hasNextPage && options.backfillFiles) {
          this.logger.info(
            `PR #${pullRequest.number} has many files, backfilling`
          );
          commit.files = await this.getCommitFiles(graphCommit.sha);
        } else {
          // We cannot directly fetch files on commits via graphql, only provide file
          // information for commits with associated pull requests
          commit.files = files;
        }
      } else if (options.backfillFiles) {
        // In this case, there is no squashed merge commit. This could be a simple
        // merge commit, a rebase merge commit, or a direct commit to the branch.
        // Fallback to fetching the list of commits from the REST API. In the future
        // we can perhaps lazy load these.
        commit.files = await this.getCommitFiles(graphCommit.sha);
      }
      commitData.push(commit);
    }
    return {
      pageInfo: history.pageInfo,
      data: commitData,
    };
  }

  private async *mergeCommitIteratorREST(
    targetBranch: string,
    options: CommitIteratorOptions = {}
  ): AsyncGenerator<Commit> {
    const maxResults = options.maxResults ?? Number.MAX_SAFE_INTEGER;
    let results = 0;

    const iterator = this.octokit.paginate.iterator(
      this.octokit.rest.repos.listCommits,
      {
        owner: this.repository.owner,
        repo: this.repository.repo,
        per_page: 25,
        sha: targetBranch,
      }
    );

    for await (const response of iterator) {
      for (let i = 0; i < response.data.length; i++) {
        if ((results += 1) > maxResults) {
          break;
        }

        const commitData = response.data[i];
        yield await this.mergeCommitREST(
          {
            sha: commitData.sha,
            message: commitData.commit.message,
          },
          options
        );
      }
      if (results > maxResults) {
        break;
      }
    }
  }

  private async mergeCommitREST(
    commitData: Commit,
    options: CommitIteratorOptions
  ): Promise<Commit> {
    const commit = {...commitData};
    if (options.backfillFiles) {
      commit.files = await this.getCommitFiles(commit.sha);
    }

    const associatedPRs =
      await this.octokit.repos.listPullRequestsAssociatedWithCommit({
        owner: this.repository.owner,
        repo: this.repository.repo,
        commit_sha: commit.sha,
      });
    if (associatedPRs.data.length) {
      const pullRequest = associatedPRs.data.find(
        pr => pr.merge_commit_sha === commit.sha
      );
      if (pullRequest) {
        commit.pullRequest = {
          sha: commit.sha,
          number: pullRequest.number,
          baseBranchName: pullRequest.base.ref,
          headBranchName: pullRequest.head.ref,
          title: pullRequest.title,
          body: pullRequest.body ?? '',
          labels: pullRequest.labels.map(label => label.name),
          files: commit.files ?? [],
        };
      } else {
        this.logger.warn(
          `Found ${associatedPRs.data.length} PRs associated with ${commit.sha} but none matched the commit SHA.`
        );
      }
    }

    return commit;
  }

  /**
   * Get the list of file paths modified in a given commit.
   *
   * @param {string} sha The commit SHA
   * @returns {string[]} File paths
   * @throws {GitHubAPIError} on an API error
   */
  getCommitFiles = wrapAsync(async (sha: string): Promise<string[]> => {
    this.logger.debug(`Backfilling file list for commit: ${sha}`);
    const files: string[] = [];
    for await (const resp of this.octokit.paginate.iterator(
      this.octokit.repos.getCommit,
      {
        owner: this.repository.owner,
        repo: this.repository.repo,
        ref: sha,
      }
    )) {
      for (const f of resp.data.files || []) {
        if (f.filename) {
          files.push(f.filename);
        }
      }
    }
    if (files.length >= 3000) {
      this.logger.warn(
        `Found ${files.length} files. This may not include all the files.`
      );
    } else {
      this.logger.debug(`Found ${files.length} files`);
    }
    return files;
  });

  private graphqlRequest = wrapAsync(
    async (
      opts: {
        [key: string]: string | number | null | undefined;
      },
      options?: {
        maxRetries?: number;
      }
    ) => {
      let maxRetries = options?.maxRetries ?? 5;
      let seconds = 1;
      while (maxRetries >= 0) {
        try {
          const response = await this.graphql(opts);
          if (response) {
            return response;
          }
          this.logger.trace('no GraphQL response, retrying');
        } catch (err) {
          if ((err as GitHubAPIError).status !== 502) {
            throw err;
          }
          if (maxRetries === 0) {
            this.logger.warn('ran out of retries and response is required');
            throw err;
          }
          this.logger.info(
            `received 502 error, ${maxRetries} attempts remaining`
          );
        }
        maxRetries -= 1;
        if (maxRetries >= 0) {
          this.logger.trace(`sleeping ${seconds} seconds`);
          await sleepInMs(1000 * seconds);
          seconds = Math.min(seconds * 2, MAX_SLEEP_SECONDS);
        }
      }
      this.logger.trace('ran out of retries');
      return undefined;
    }
  );

  /**
   * Iterate through merged pull requests with a max number of results scanned.
   *
   * @param {string} targetBranch The base branch of the pull request
   * @param {string} status The status of the pull request
   * @param {number} maxResults Limit the number of results searched. Defaults to
   *   unlimited.
   * @param {boolean} includeFiles Whether to fetch the list of files included in
   *   the pull request. Defaults to `true`.
   * @yields {PullRequest}
   * @throws {GitHubAPIError} on an API error
   */
  async *pullRequestIterator(
    targetBranch: string,
    status: 'OPEN' | 'CLOSED' | 'MERGED' = 'MERGED',
    maxResults: number = Number.MAX_SAFE_INTEGER,
    includeFiles = true
  ): AsyncGenerator<PullRequest, void, void> {
    const generator = includeFiles
      ? this.pullRequestIteratorWithFiles(targetBranch, status, maxResults)
      : this.pullRequestIteratorWithoutFiles(targetBranch, status, maxResults);
    for await (const pullRequest of generator) {
      yield pullRequest;
    }
  }

  /**
   * Helper implementation of pullRequestIterator that includes files via
   * the graphQL API.
   *
   * @param {string} targetBranch The base branch of the pull request
   * @param {string} status The status of the pull request
   * @param {number} maxResults Limit the number of results searched
   */
  private async *pullRequestIteratorWithFiles(
    targetBranch: string,
    status: 'OPEN' | 'CLOSED' | 'MERGED' = 'MERGED',
    maxResults: number = Number.MAX_SAFE_INTEGER
  ): AsyncGenerator<PullRequest, void, void> {
    let cursor: string | undefined = undefined;
    let results = 0;
    while (results < maxResults) {
      const response: PullRequestHistory | null =
        await this.pullRequestsGraphQL(targetBranch, status, cursor);
      // no response usually means we ran out of results
      if (!response) {
        break;
      }
      for (let i = 0; i < response.data.length; i++) {
        results += 1;
        yield response.data[i];
      }
      if (!response.pageInfo.hasNextPage) {
        break;
      }
      cursor = response.pageInfo.endCursor;
    }
  }

  /**
   * Helper implementation of pullRequestIterator that excludes files
   * via the REST API.
   *
   * @param {string} targetBranch The base branch of the pull request
   * @param {string} status The status of the pull request
   * @param {number} maxResults Limit the number of results searched
   */
  private async *pullRequestIteratorWithoutFiles(
    targetBranch: string,
    status: 'OPEN' | 'CLOSED' | 'MERGED' = 'MERGED',
    maxResults: number = Number.MAX_SAFE_INTEGER
  ): AsyncGenerator<PullRequest, void, void> {
    const statusMap: Record<string, 'open' | 'closed'> = {
      OPEN: 'open',
      CLOSED: 'closed',
      MERGED: 'closed',
    };
    let results = 0;
    for await (const {data: pulls} of this.octokit.paginate.iterator(
      this.octokit.rest.pulls.list,
      {
        state: statusMap[status],
        owner: this.repository.owner,
        repo: this.repository.repo,
        base: targetBranch,
        sort: 'updated',
        direction: 'desc',
      }
    )) {
      for (const pull of pulls) {
        // The REST API does not have an option for "merged"
        // pull requests - they are closed with a `merged_at` timestamp
        if (status !== 'MERGED' || pull.merged_at) {
          results += 1;
          yield {
            headBranchName: pull.head.ref,
            baseBranchName: pull.base.ref,
            number: pull.number,
            title: pull.title,
            body: pull.body || '',
            labels: pull.labels.map(label => label.name),
            files: [],
            sha: pull.merge_commit_sha || undefined,
          };
          if (results >= maxResults) {
            break;
          }
        }
      }

      if (results >= maxResults) {
        break;
      }
    }
  }

  /**
   * Return a list of merged pull requests. The list is not guaranteed to be sorted
   * by merged_at, but is generally most recent first.
   *
   * @param {string} targetBranch - Base branch of the pull request. Defaults to
   *   the configured default branch.
   * @param {number} page - Page of results. Defaults to 1.
   * @param {number} perPage - Number of results per page. Defaults to 100.
   * @returns {PullRequestHistory | null} - List of merged pull requests
   * @throws {GitHubAPIError} on an API error
   */
  private async pullRequestsGraphQL(
    targetBranch: string,
    states: 'OPEN' | 'CLOSED' | 'MERGED' = 'MERGED',
    cursor?: string
  ): Promise<PullRequestHistory | null> {
    this.logger.debug(
      `Fetching ${states} pull requests on branch ${targetBranch} with cursor ${cursor}`
    );
    const response = await this.graphqlRequest({
      query: `query mergedPullRequests($owner: String!, $repo: String!, $num: Int!, $maxFilesChanged: Int, $targetBranch: String!, $states: [PullRequestState!], $cursor: String) {
        repository(owner: $owner, name: $repo) {
          pullRequests(first: $num, after: $cursor, baseRefName: $targetBranch, states: $states, orderBy: {field: CREATED_AT, direction: DESC}) {
            nodes {
              number
              title
              baseRefName
              headRefName
              labels(first: 10) {
                nodes {
                  name
                }
              }
              body
              mergeCommit {
                oid
              }
              files(first: $maxFilesChanged) {
                nodes {
                  path
                }
                pageInfo {
                  endCursor
                  hasNextPage
                }
              }
            }
            pageInfo {
              endCursor
              hasNextPage
            }
          }
        }
      }`,
      cursor,
      owner: this.repository.owner,
      repo: this.repository.repo,
      num: 25,
      targetBranch,
      states,
      maxFilesChanged: 64,
    });
    if (!response?.repository?.pullRequests) {
      this.logger.warn(
        `Could not find merged pull requests for branch ${targetBranch} - it likely does not exist.`
      );
      return null;
    }
    const pullRequests = (response.repository.pullRequests.nodes ||
      []) as GraphQLPullRequest[];
    return {
      pageInfo: response.repository.pullRequests.pageInfo,
      data: pullRequests.map(pullRequest => {
        return {
          sha: pullRequest.mergeCommit?.oid, // already filtered non-merged
          number: pullRequest.number,
          baseBranchName: pullRequest.baseRefName,
          headBranchName: pullRequest.headRefName,
          labels: (pullRequest.labels?.nodes || []).map(l => l.name),
          title: pullRequest.title,
          body: pullRequest.body + '',
          files: (pullRequest.files?.nodes || []).map(node => node.path),
        };
      }),
    };
  }

  /**
   * Iterate through releases with a max number of results scanned.
   *
   * @param {ReleaseIteratorOptions} options Query options
   * @param {number} options.maxResults Limit the number of results searched.
   *   Defaults to unlimited.
   * @yields {GitHubRelease}
   * @throws {GitHubAPIError} on an API error
   */
  releaseIterator(options: ReleaseIteratorOptions = {}) {
    if (this.useGraphql) {
      return this.releaseIteratorGraphql(options);
    }

    return this.releaseIteratorREST(options);
  }

  private async *releaseIteratorGraphql(options: ReleaseIteratorOptions) {
    const maxResults = options.maxResults ?? Number.MAX_SAFE_INTEGER;
    let results = 0;
    let cursor: string | undefined = undefined;
    while (true) {
      const response: ReleaseHistory | null = await this.releaseGraphQL(cursor);
      if (!response) {
        break;
      }
      for (let i = 0; i < response.data.length; i++) {
        if ((results += 1) > maxResults) {
          break;
        }
        yield response.data[i];
      }
      if (results > maxResults || !response.pageInfo.hasNextPage) {
        break;
      }
      cursor = response.pageInfo.endCursor;
    }
  }

  private async *releaseIteratorREST(
    options: ReleaseIteratorOptions
  ): AsyncGenerator<GitHubRelease> {
    const maxResults = options.maxResults ?? Number.MAX_SAFE_INTEGER;
    let results = 0;

    const iterator = this.octokit.paginate.iterator(
      this.octokit.rest.repos.listReleases,
      {owner: this.repository.owner, repo: this.repository.repo, per_page: 25}
    );

    for await (const response of iterator) {
      for (let i = 0; i < response.data.length; i++) {
        if ((results += 1) > maxResults) {
          break;
        }

        const release = response.data[i];
        const tag = await this.octokit.git.getRef({
          repo: this.repository.repo,
          owner: this.repository.owner,
          ref: `tags/${release.tag_name}`,
        });

        yield {
          ...release,
          tagName: release.tag_name,
          notes: release.body ?? undefined,
          name: release.name ?? undefined,
          sha: tag.data.object.sha,
        };
      }
      if (results > maxResults) {
        break;
      }
    }
  }

  private async releaseGraphQL(
    cursor?: string
  ): Promise<ReleaseHistory | null> {
    this.logger.debug(`Fetching releases with cursor ${cursor}`);
    const response = await this.graphqlRequest({
      query: `query releases($owner: String!, $repo: String!, $num: Int!, $cursor: String) {
        repository(owner: $owner, name: $repo) {
          releases(first: $num, after: $cursor, orderBy: {field: CREATED_AT, direction: DESC}) {
            nodes {
              name
              tag {
                name
              }
              tagCommit {
                oid
              }
              url
              description
              isDraft
            }
            pageInfo {
              endCursor
              hasNextPage
            }
          }
        }
      }`,
      cursor,
      owner: this.repository.owner,
      repo: this.repository.repo,
      num: 25,
    });
    if (!response.repository.releases.nodes.length) {
      this.logger.warn('Could not find releases.');
      return null;
    }
    const releases = response.repository.releases.nodes as GraphQLRelease[];
    return {
      pageInfo: response.repository.releases.pageInfo,
      data: releases
        .filter(release => !!release.tagCommit)
        .map(release => {
          if (!release.tag || !release.tagCommit) {
            this.logger.debug(release);
          }
          return {
            name: release.name || undefined,
            tagName: release.tag ? release.tag.name : 'unknown',
            sha: release.tagCommit.oid,
            notes: release.description,
            url: release.url,
            draft: release.isDraft,
          } as GitHubRelease;
        }),
    } as ReleaseHistory;
  }

  /**
   * Iterate through tags with a max number of results scanned.
   *
   * @param {TagIteratorOptions} options Query options
   * @param {number} options.maxResults Limit the number of results searched.
   *   Defaults to unlimited.
   * @yields {GitHubTag}
   * @throws {GitHubAPIError} on an API error
   */
  async *tagIterator(options: TagIteratorOptions = {}) {
    const maxResults = options.maxResults || Number.MAX_SAFE_INTEGER;
    let results = 0;
    for await (const response of this.octokit.paginate.iterator(
      this.octokit.rest.repos.listTags,
      {
        owner: this.repository.owner,
        repo: this.repository.repo,
      }
    )) {
      for (const tag of response.data) {
        if ((results += 1) > maxResults) {
          break;
        }
        yield {
          name: tag.name,
          sha: tag.commit.sha,
        };
      }
      if (results > maxResults) break;
    }
  }

  /**
   * Fetch the contents of a file from the configured branch
   *
   * @param {string} path The path to the file in the repository
   * @returns {GitHubFileContents}
   * @throws {GitHubAPIError} on other API errors
   */
  async getFileContents(path: string): Promise<GitHubFileContents> {
    return await this.getFileContentsOnBranch(
      path,
      this.repository.defaultBranch
    );
  }

  /**
   * Fetch the contents of a file
   *
   * @param {string} path The path to the file in the repository
   * @param {string} branch The branch to fetch from
   * @returns {GitHubFileContents}
   * @throws {FileNotFoundError} if the file cannot be found
   * @throws {GitHubAPIError} on other API errors
   */
  async getFileContentsOnBranch(
    path: string,
    branch: string
  ): Promise<GitHubFileContents> {
    this.logger.debug(`Fetching ${path} from branch ${branch}`);
    try {
      return await this.fileCache.getFileContents(path, branch);
    } catch (e) {
      if (e instanceof MissingFileError) {
        throw new FileNotFoundError(path);
      }
      throw e;
    }
  }

  async getFileJson<T>(path: string, branch: string): Promise<T> {
    const content = await this.getFileContentsOnBranch(path, branch);
    return JSON.parse(content.parsedContent);
  }

  /**
   * Returns a list of paths to all files with a given name.
   *
   * If a prefix is specified, only return paths that match
   * the provided prefix.
   *
   * @param filename The name of the file to find
   * @param prefix Optional path prefix used to filter results
   * @returns {string[]} List of file paths
   * @throws {GitHubAPIError} on an API error
   */
  async findFilesByFilename(
    filename: string,
    prefix?: string
  ): Promise<string[]> {
    return this.findFilesByFilenameAndRef(
      filename,
      this.repository.defaultBranch,
      prefix
    );
  }

  /**
   * Returns a list of paths to all files with a given name.
   *
   * If a prefix is specified, only return paths that match
   * the provided prefix.
   *
   * @param filename The name of the file to find
   * @param ref Git reference to search files in
   * @param prefix Optional path prefix used to filter results
   * @throws {GitHubAPIError} on an API error
   */
  findFilesByFilenameAndRef = wrapAsync(
    async (
      filename: string,
      ref: string,
      prefix?: string
    ): Promise<string[]> => {
      if (prefix) {
        prefix = normalizePrefix(prefix);
      }
      this.logger.debug(
        `finding files by filename: ${filename}, ref: ${ref}, prefix: ${prefix}`
      );
      return await this.fileCache.findFilesByFilename(filename, ref, prefix);
    }
  );

  /**
   * Returns a list of paths to all files matching a glob pattern.
   *
   * If a prefix is specified, only return paths that match
   * the provided prefix.
   *
   * @param glob The glob to match
   * @param prefix Optional path prefix used to filter results
   * @returns {string[]} List of file paths
   * @throws {GitHubAPIError} on an API error
   */
  async findFilesByGlob(glob: string, prefix?: string): Promise<string[]> {
    return this.findFilesByGlobAndRef(
      glob,
      this.repository.defaultBranch,
      prefix
    );
  }
  /**
   * Returns a list of paths to all files matching a glob pattern.
   *
   * If a prefix is specified, only return paths that match
   * the provided prefix.
   *
   * @param glob The glob to match
   * @param ref Git reference to search files in
   * @param prefix Optional path prefix used to filter results
   * @throws {GitHubAPIError} on an API error
   */
  findFilesByGlobAndRef = wrapAsync(
    async (glob: string, ref: string, prefix?: string): Promise<string[]> => {
      if (prefix) {
        prefix = normalizePrefix(prefix);
      }
      this.logger.debug(
        `finding files by glob: ${glob}, ref: ${ref}, prefix: ${prefix}`
      );
      return await this.fileCache.findFilesByGlob(glob, ref, prefix);
    }
  );

  /**
   * Open a pull request
   *
   * @deprecated This logic is handled by the Manifest class now as it
   *   can be more complicated if the release notes are too big
   * @param {ReleasePullRequest} releasePullRequest Pull request data to update
   * @param {string} targetBranch The base branch of the pull request
   * @param {GitHubPR} options The pull request options
   * @throws {GitHubAPIError} on an API error
   */
  async createReleasePullRequest(
    releasePullRequest: ReleasePullRequest,
    targetBranch: string,
    changesBranch: string,
    options?: {
      signoffUser?: string;
      fork?: boolean;
      skipLabeling?: boolean;
    }
  ): Promise<PullRequest> {
    let message = releasePullRequest.title.toString();
    if (options?.signoffUser) {
      message = signoffCommitMessage(message, options.signoffUser);
    }
    const pullRequestLabels: string[] = options?.skipLabeling
      ? []
      : releasePullRequest.labels;
    return await this.createPullRequest(
      {
        headBranchName: releasePullRequest.headRefName,
        baseBranchName: targetBranch,
        number: -1,
        title: releasePullRequest.title.toString(),
        body: releasePullRequest.body.toString().slice(0, MAX_ISSUE_BODY_SIZE),
        labels: pullRequestLabels,
        files: [],
      },
      targetBranch,
      changesBranch,
      message,
      releasePullRequest.updates,
      {
        fork: options?.fork,
        draft: releasePullRequest.draft,
      }
    );
  }

  /**
   * Open a pull request
   *
   * @param {PullRequest} pullRequest Pull request data to update
   * @param {string} baseBranch The base branch of the pull request
   * @param {string} refBranch The reference branch from which the HEAD branch of the PR should be created
   * @param {string} message The commit message for the commit
   * @param {Update[]} updates The files to update
   * @param {CreatePullRequestOptions} options The pull request options
   * @throws {GitHubAPIError} on an API error
   */
  createPullRequest = wrapAsync(
    async (
      pullRequest: PullRequest,
      baseBranch: string,
      refBranch: string,
      message: string,
      updates: Update[],
      options?: CreatePullRequestOptions
    ): Promise<PullRequest> => {
      const changes = await this.buildChangeSet(updates, baseBranch);

      // create release branch
      const pullRequestBranchSha = await this.forkBranch(
        pullRequest.headBranchName,
        refBranch
      );

      // // create release branch
      // await this.octokit.git.createRef({
      //   owner: this.repository.owner,
      //   repo: this.repository.repo,
      //   ref: `refs/heads/${pullRequest.headBranchName}`,
      //   sha: refBranch,
      // });

      // commit and push changeset
      await commitAndPush(
        this.octokit,
        pullRequestBranchSha,
        changes,
        {
          branch: pullRequest.headBranchName,
          repo: this.repository.repo,
          owner: this.repository.owner,
        },
        message,
        true
      );

      // create pull request
      const createPrResponse = await this.octokit.pulls.create({
        owner: this.repository.owner,
        repo: this.repository.repo,
        title: pullRequest.title,
        head: pullRequest.headBranchName,
        base: baseBranch,
        body: pullRequest.body,
        draft: !!options?.draft,
      });

      // add labels, autorelease labels are needed for the github-release command
      await this.octokit.issues.addLabels({
        owner: this.repository.owner,
        repo: this.repository.repo,
        issue_number: createPrResponse.data.number,
        labels: pullRequest.labels,
      });

      // assign reviewers
      if (options?.reviewers) {
        await this.octokit.pulls.requestReviewers({
          owner: this.repository.owner,
          repo: this.repository.repo,
          pull_number: createPrResponse.data.number,
          reviewers: options.reviewers,
        });
      }

      return await this.getPullRequest(createPrResponse.data.number);
    }
  );

  /**
   * Fetch a pull request given the pull number
   * @param {number} number The pull request number
   * @returns {PullRequest}
   */
  getPullRequest = wrapAsync(async (number: number): Promise<PullRequest> => {
    const response = await this.octokit.pulls.get({
      owner: this.repository.owner,
      repo: this.repository.repo,
      pull_number: number,
    });
    return {
      headBranchName: response.data.head.ref,
      baseBranchName: response.data.base.ref,
      number: response.data.number,
      title: response.data.title,
      body: response.data.body || '',
      files: [],
      labels: response.data.labels
        .map(label => label.name)
        .filter(name => !!name) as string[],
    };
  });

  /**
   * Update a pull request's title and body.
   * @param {number} number The pull request number
   * @param {ReleasePullRequest} releasePullRequest Pull request data to update
   * @param {string} targetBranch The target branch of the pull request
   * @param {string} options.signoffUser Optional. Commit signoff message
   * @param {boolean} options.fork Optional. Whether to open the pull request from
   *   a fork or not. Defaults to `false`
   * @param {PullRequestOverflowHandler} options.pullRequestOverflowHandler Optional.
   *   Handles extra large pull request body messages.
   */
  updatePullRequest = wrapAsync(
    async (
      number: number,
      releasePullRequest: ReleasePullRequest,
      targetBranch: string,
      options?: {
        signoffUser?: string;
        fork?: boolean;
        pullRequestOverflowHandler?: PullRequestOverflowHandler;
      }
    ): Promise<PullRequest> => {
      //  Update the files for the release if not already supplied
      const changes = await this.buildChangeSet(
        releasePullRequest.updates,
        targetBranch
      );
      let message = releasePullRequest.title.toString();
      if (options?.signoffUser) {
        message = signoffCommitMessage(message, options.signoffUser);
      }
      const title = releasePullRequest.title.toString();
      const body = (
        options?.pullRequestOverflowHandler
          ? await options.pullRequestOverflowHandler.handleOverflow(
              releasePullRequest
            )
          : releasePullRequest.body
      )
        .toString()
        .slice(0, MAX_ISSUE_BODY_SIZE);
      const prNumber = await createPullRequest(this.octokit, changes, {
        upstreamOwner: this.repository.owner,
        upstreamRepo: this.repository.repo,
        title,
        branch: releasePullRequest.headRefName,
        description: body,
        primary: targetBranch,
        force: true,
        fork: options?.fork === false ? false : true,
        message,
        logger: this.logger,
        draft: releasePullRequest.draft,
      });
      if (prNumber !== number) {
        this.logger.warn(
          `updated code for ${prNumber}, but update requested for ${number}`
        );
      }
      const response = await this.octokit.pulls.update({
        owner: this.repository.owner,
        repo: this.repository.repo,
        pull_number: number,
        title: releasePullRequest.title.toString(),
        body,
        state: 'open',
      });
      return {
        headBranchName: response.data.head.ref,
        baseBranchName: response.data.base.ref,
        number: response.data.number,
        title: response.data.title,
        body: response.data.body || '',
        files: [],
        labels: response.data.labels
          .map(label => label.name)
          .filter(name => !!name) as string[],
      };
    }
  );

  /**
   * Given a set of proposed updates, build a changeset to suggest.
   *
   * @param {Update[]} updates The proposed updates
   * @param {string} baseBranch The branch to compare against
   * @return {Changes} The changeset to suggest.
   * @throws {GitHubAPIError} on an API error
   */
  async buildChangeSet(
    updates: Update[],
    baseBranch: string
  ): Promise<ChangeSet> {
    const changes = new Map();
    for (const update of updates) {
      let content: GitHubFileContents | undefined;
      this.logger.debug(`update.path: ${update.path}`);
      try {
        content = await this.getFileContentsOnBranch(update.path, baseBranch);
      } catch (err) {
        if (!(err instanceof FileNotFoundError)) throw err;
        // if the file is missing and create = false, just continue
        // to the next update, otherwise create the file.
        if (!update.createIfMissing) {
          this.logger.warn(`file ${update.path} did not exist`);
          continue;
        }
      }
      const contentText = content
        ? Buffer.from(content.content, 'base64').toString('utf8')
        : undefined;
      const updatedContent = update.updater.updateContent(
        contentText,
        this.logger
      );
      if (updatedContent) {
        changes.set(update.path, {
          content: updatedContent,
          originalContent: content?.parsedContent || null,
          mode: content?.mode || DEFAULT_FILE_MODE,
        });
      }
    }
    return changes;
  }

  /**
   * Returns a list of paths to all files with a given file
   * extension.
   *
   * If a prefix is specified, only return paths that match
   * the provided prefix.
   *
   * @param extension The file extension used to filter results.
   *   Example: `js`, `java`
   * @param ref Git reference to search files in
   * @param prefix Optional path prefix used to filter results
   * @returns {string[]} List of file paths
   * @throws {GitHubAPIError} on an API error
   */
  findFilesByExtensionAndRef = wrapAsync(
    async (
      extension: string,
      ref: string,
      prefix?: string
    ): Promise<string[]> => {
      if (prefix) {
        prefix = normalizePrefix(prefix);
      }
      return this.fileCache.findFilesByExtension(extension, ref, prefix);
    }
  );

  /**
   * Returns a list of paths to all files with a given file
   * extension.
   *
   * If a prefix is specified, only return paths that match
   * the provided prefix.
   *
   * @param extension The file extension used to filter results.
   *   Example: `js`, `java`
   * @param prefix Optional path prefix used to filter results
   * @returns {string[]} List of file paths
   * @throws {GitHubAPIError} on an API error
   */
  async findFilesByExtension(
    extension: string,
    prefix?: string
  ): Promise<string[]> {
    return this.findFilesByExtensionAndRef(
      extension,
      this.repository.defaultBranch,
      prefix
    );
  }

  /**
   * Create a GitHub release
   *
   * @param {Release} release Release parameters
   * @param {ReleaseOptions} options Release option parameters
   * @throws {DuplicateReleaseError} if the release tag already exists
   * @throws {GitHubAPIError} on other API errors
   */
  createRelease = wrapAsync(
    async (
      release: Release,
      options: ReleaseOptions = {}
    ): Promise<GitHubRelease> => {
      const resp = await this.octokit.repos.createRelease({
        name: release.name,
        owner: this.repository.owner,
        repo: this.repository.repo,
        tag_name: release.tag.toString(),
        body: release.notes,
        draft: !!options.draft,
        prerelease: !!options.prerelease,
        target_commitish: release.sha,
      });
      return {
        id: resp.data.id,
        name: resp.data.name || undefined,
        tagName: resp.data.tag_name,
        sha: resp.data.target_commitish,
        notes:
          resp.data.body_text ||
          resp.data.body ||
          resp.data.body_html ||
          undefined,
        url: resp.data.html_url,
        draft: resp.data.draft,
        uploadUrl: resp.data.upload_url,
      };
    },
    e => {
      if (e instanceof RequestError) {
        if (
          e.status === 422 &&
          GitHubAPIError.parseErrors(e).some(error => {
            return error.code === 'already_exists';
          })
        ) {
          throw new DuplicateReleaseError(e, 'tagName');
        }
      }
    }
  );

  /**
   * Makes a comment on a issue/pull request.
   *
   * @param {string} comment - The body of the comment to post.
   * @param {number} number - The issue or pull request number.
   * @throws {GitHubAPIError} on an API error
   */
  commentOnIssue = wrapAsync(
    async (comment: string, number: number): Promise<string> => {
      this.logger.debug(
        `adding comment to https://github.com/${this.repository.owner}/${this.repository.repo}/issues/${number}`
      );
      const resp = await this.octokit.issues.createComment({
        owner: this.repository.owner,
        repo: this.repository.repo,
        issue_number: number,
        body: comment,
      });
      return resp.data.html_url;
    }
  );

  /**
   * Removes labels from an issue/pull request.
   *
   * @param {string[]} labels The labels to remove.
   * @param {number} number The issue/pull request number.
   */
  removeIssueLabels = wrapAsync(
    async (labels: string[], number: number): Promise<void> => {
      if (labels.length === 0) {
        return;
      }
      this.logger.debug(`removing labels: ${labels} from issue/pull ${number}`);
      await Promise.all(
        labels.map(label =>
          this.octokit.issues.removeLabel({
            owner: this.repository.owner,
            repo: this.repository.repo,
            issue_number: number,
            name: label,
          })
        )
      );
    }
  );

  /**
   * Adds label to an issue/pull request.
   *
   * @param {string[]} labels The labels to add.
   * @param {number} number The issue/pull request number.
   */
  addIssueLabels = wrapAsync(
    async (labels: string[], number: number): Promise<void> => {
      if (labels.length === 0) {
        return;
      }
      this.logger.debug(`adding labels: ${labels} from issue/pull ${number}`);
      await this.octokit.issues.addLabels({
        owner: this.repository.owner,
        repo: this.repository.repo,
        issue_number: number,
        labels,
      });
    }
  );

  /**
   * Generate release notes from GitHub at tag
   * @param {string} tagName Name of new release tag
   * @param {string} targetCommitish Target commitish for new tag
   * @param {string} previousTag Optional. Name of previous tag to analyze commits since
   */
  async generateReleaseNotes(
    tagName: string,
    targetCommitish: string,
    previousTag?: string
  ): Promise<string> {
    const resp = await this.octokit.repos.generateReleaseNotes({
      owner: this.repository.owner,
      repo: this.repository.repo,
      tag_name: tagName,
      previous_tag_name: previousTag,
      target_commitish: targetCommitish,
    });
    return resp.data.body;
  }

  /**
   * Create a single file on a new branch based on an existing
   * branch. This will force-push to that branch.
   * @param {string} filename Filename with path in the repository
   * @param {string} contents Contents of the file
   * @param {string} newBranchName Name of the new branch
   * @param {string} baseBranchName Name of the base branch (where
   *   new branch is forked from)
   * @returns {string} HTML URL of the new file
   */
  async createFileOnNewBranch(
    filename: string,
    contents: string,
    newBranchName: string,
    baseBranchName: string
  ): Promise<string> {
    // create or update new branch to match base branch
    await this.forkBranch(newBranchName, baseBranchName);

    // use the single file upload API
    const {
      data: {content},
    } = await this.octokit.repos.createOrUpdateFileContents({
      owner: this.repository.owner,
      repo: this.repository.repo,
      path: filename,
      // contents need to be base64 encoded
      content: Buffer.from(contents, 'binary').toString('base64'),
      message: 'Saving release notes',
      branch: newBranchName,
    });

    if (!content?.html_url) {
      throw new Error(
        `Failed to write to file: ${filename} on branch: ${newBranchName}`
      );
    }

    return content.html_url;
  }

  /**
   * Helper to fetch the SHA of a branch
   * @param {string} branchName The name of the branch
   * @return {string | undefined} Returns the SHA of the branch
   *   or undefined if it can't be found.
   */
  private async getBranchSha(branchName: string): Promise<string | undefined> {
    this.logger.debug(`Looking up SHA for branch: ${branchName}`);
    try {
      const {
        data: {
          object: {sha},
        },
      } = await this.octokit.git.getRef({
        owner: this.repository.owner,
        repo: this.repository.repo,
        ref: `heads/${branchName}`,
      });
      this.logger.debug(`SHA for branch: ${sha}`);
      return sha;
    } catch (e) {
      if (e instanceof RequestError && e.status === 404) {
        this.logger.debug(`Branch: ${branchName} does not exist`);
        return undefined;
      }
      throw e;
    }
  }

  /**
   * Helper to fork a branch from an existing branch. Uses `force` so
   * it will overwrite the contents of `targetBranchName` to match
   * the current contents of `baseBranchName`.
   *
   * @param {string} targetBranchName The name of the new forked branch
   * @param {string} baseBranchName The base branch from which to fork.
   * @returns {string} The branch SHA
   * @throws {ConfigurationError} if the base branch cannot be found.
   */
  private async forkBranch(
    targetBranchName: string,
    baseBranchName: string
  ): Promise<string> {
    const baseBranchSha = await this.getBranchSha(baseBranchName);
    if (!baseBranchSha) {
      // this is highly unlikely to be thrown as we will have
      // already attempted to read from the branch
      throw new ConfigurationError(
        `Unable to find base branch: ${baseBranchName}`,
        'core',
        `${this.repository.owner}/${this.repository.repo}`
      );
    }
    // see if newBranchName exists
    if (await this.getBranchSha(targetBranchName)) {
      // branch already exists, update it to the match the base branch
      const branchSha = await this.updateBranchSha(
        targetBranchName,
        baseBranchSha
      );
      this.logger.debug(
        `Updated ${targetBranchName} to match ${baseBranchName} at ${branchSha}`
      );
      return branchSha;
    } else {
      // branch does not exist, create a new branch from the base branch
      const branchSha = await this.createNewBranch(
        targetBranchName,
        baseBranchSha
      );
      this.logger.debug(
        `Forked ${targetBranchName} from ${baseBranchName} at ${branchSha}`
      );
      return branchSha;
    }
  }

  /**
   * Helper to create a new branch from a given SHA.
   * @param {string} branchName The new branch name
   * @param {string} branchSha The SHA of the branch
   * @returns {string} The SHA of the new branch
   */
  private async createNewBranch(
    branchName: string,
    branchSha: string
  ): Promise<string> {
    this.logger.debug(`Creating new branch: ${branchName} at ${branchSha}`);
    const {
      data: {
        object: {sha},
      },
    } = await this.octokit.git.createRef({
      owner: this.repository.owner,
      repo: this.repository.repo,
      ref: `refs/heads/${branchName}`,
      sha: branchSha,
    });
    this.logger.debug(`New branch: ${branchName} at ${sha}`);
    return sha;
  }

  private async updateBranchSha(
    branchName: string,
    branchSha: string
  ): Promise<string> {
    this.logger.debug(`Updating branch ${branchName} to ${branchSha}`);
    const {
      data: {
        object: {sha},
      },
    } = await this.octokit.git.updateRef({
      owner: this.repository.owner,
      repo: this.repository.repo,
      ref: `heads/${branchName}`,
      sha: branchSha,
      force: true,
    });
    this.logger.debug(`Updated branch: ${branchName} to ${sha}`);
    return sha;
  }
}

/**
 * Normalize a provided prefix by removing leading and trailing
 * slashes.
 *
 * @param prefix String to normalize
 */
function normalizePrefix(prefix: string) {
  const normalized = prefix.replace(/^[/\\]/, '').replace(/[/\\]$/, '');
  if (normalized === ROOT_PROJECT_PATH) {
    return '';
  }
  return normalized;
}

/**
 * Wrap an async method with error handling
 *
 * @param fn Async function that can throw Errors
 * @param errorHandler An optional error handler for rethrowing custom exceptions
 */
/* eslint-disable @typescript-eslint/no-explicit-any */
const wrapAsync = <T extends Array<any>, V>(
  fn: (...args: T) => Promise<V>,
  errorHandler?: (e: Error) => void
) => {
  return async (...args: T): Promise<V> => {
    try {
      return await fn(...args);
    } catch (e) {
      if (errorHandler) {
        errorHandler(e as GitHubAPIError);
      }
      if (e instanceof RequestError) {
        throw new GitHubAPIError(e);
      }
      throw e;
    }
  };
};

export const sleepInMs = (ms: number) =>
  new Promise(resolve => setTimeout(resolve, ms));<|MERGE_RESOLUTION|>--- conflicted
+++ resolved
@@ -224,13 +224,10 @@
     this.graphql = options.octokitAPIs.graphql;
     this.fileCache = new RepositoryFileCache(this.octokit, this.repository);
     this.logger = options.logger ?? defaultLogger;
-<<<<<<< HEAD
-
+    this.useGraphql = options.useGraphql ?? true;
+    
     // required to be able to rely on functions from code-suggester
     setupLogger(this.logger);
-=======
-    this.useGraphql = options.useGraphql ?? true;
->>>>>>> d68bc9dc
   }
 
   static createDefaultAgent(baseUrl: string, defaultProxy?: ProxyOption) {
