// Copyright 2019 Google LLC
//
// Licensed under the Apache License, Version 2.0 (the "License");
// you may not use this file except in compliance with the License.
// You may obtain a copy of the License at
//
//      http://www.apache.org/licenses/LICENSE-2.0
//
// Unless required by applicable law or agreed to in writing, software
// distributed under the License is distributed on an "AS IS" BASIS,
// WITHOUT WARRANTIES OR CONDITIONS OF ANY KIND, either express or implied.
// See the License for the specific language governing permissions and
// limitations under the License.

import {createPullRequest, Changes} from 'code-suggester';

import {Octokit} from '@octokit/rest';
import {request} from '@octokit/request';
import {graphql} from '@octokit/graphql';
// The return types for responses have not yet been exposed in the
// @octokit/* libraries, we explicitly define the types below to work
// around this,. See: https://github.com/octokit/rest.js/issues/1624
// https://github.com/octokit/types.ts/issues/25.
import {PromiseValue} from 'type-fest';
import {EndpointOptions} from '@octokit/types';
type OctokitType = InstanceType<typeof Octokit>;
type PullsListResponseItems = PromiseValue<
  ReturnType<InstanceType<typeof Octokit>['pulls']['list']>
>['data'];
type PullsListResponseItem = PromiseValue<
  ReturnType<InstanceType<typeof Octokit>['pulls']['get']>
>['data'];
type GitRefResponse = PromiseValue<
  ReturnType<InstanceType<typeof Octokit>['git']['getRef']>
>['data'];
type ReposListTagsResponseItems = PromiseValue<
  ReturnType<InstanceType<typeof Octokit>['tags']['list']>
>['data'];
type IssuesListResponseItem = PromiseValue<
  ReturnType<InstanceType<typeof Octokit>['issues']['get']>
>['data'];
type FileSearchResponse = PromiseValue<
  ReturnType<InstanceType<typeof Octokit>['search']['code']>
>['data'];
export type ReleaseCreateResponse = PromiseValue<
  ReturnType<InstanceType<typeof Octokit>['repos']['createRelease']>
>['data'];

import chalk = require('chalk');
import * as semver from 'semver';

import {checkpoint, CheckpointType} from './util/checkpoint';
import {
  Commit,
  CommitsResponse,
  graphqlToCommits,
  PREdge,
} from './graphql-to-commits';
import {Update} from './updaters/update';

const VERSION_FROM_BRANCH_RE = /^.*:release-(.*)$/;

export interface OctokitAPIs {
  graphql: Function;
  request: Function;
  octokit: OctokitType;
}

interface GitHubOptions {
  defaultBranch?: string;
  token?: string;
  owner: string;
  repo: string;
  apiUrl?: string;
  proxyKey?: string;
  octokitAPIs?: OctokitAPIs;
}

export interface GitHubTag {
  name: string;
  sha: string;
  version: string;
}

export interface GitHubReleasePR {
  number: number;
  version: string;
  sha: string;
}

export interface GitHubFileContents {
  sha: string;
  content: string;
  parsedContent: string;
}

interface GitHubPR {
  branch: string;
  fork: boolean;
  version: string;
  title: string;
  body: string;
  sha: string;
  updates: Update[];
  labels: string[];
}

interface FileSearchResponseFile {
  path: string;
}

let probotMode = false;

export class GitHub {
  defaultBranch?: string;
  octokit: OctokitType;
  request: Function;
  graphql: Function;
  token: string | undefined;
  owner: string;
  repo: string;
  apiUrl: string;
  proxyKey?: string;

  constructor(options: GitHubOptions) {
    this.defaultBranch = options.defaultBranch;
    this.token = options.token;
    this.owner = options.owner;
    this.repo = options.repo;
    this.apiUrl = options.apiUrl || 'https://api.github.com';
    this.proxyKey = options.proxyKey;

    if (options.octokitAPIs === undefined) {
      this.octokit = new Octokit({
        baseUrl: options.apiUrl,
        auth: this.token,
      });
      const defaults: {[key: string]: string | object} = {
        baseUrl: this.apiUrl,
        headers: {
          'user-agent': `release-please/${
            require('../../package.json').version
          }`,
          // some proxies do not require the token prefix.
          Authorization: `${this.proxyKey ? '' : 'token '}${this.token}`,
        },
      };
      this.request = request.defaults(defaults);
      this.graphql = graphql;
    } else {
      // for the benefit of probot applications, we allow a configured instance
      // of octokit to be passed in as a parameter.
      probotMode = true;
      this.octokit = options.octokitAPIs.octokit;
      this.request = options.octokitAPIs.request;
      this.graphql = options.octokitAPIs.graphql;
    }
  }

  private async graphqlRequest(_opts: {
    [key: string]: string | number | null | undefined;
  }) {
    let opts = Object.assign({}, _opts);
    if (!probotMode) {
      opts = Object.assign(opts, {
        url: `${this.apiUrl}/graphql${
          this.proxyKey ? `?key=${this.proxyKey}` : ''
        }`,
        headers: {
          authorization: `${this.proxyKey ? '' : 'token '}${this.token}`,
          'content-type': 'application/vnd.github.v3+json',
        },
      });
    }
    return this.graphql(opts);
  }

  private decoratePaginateOpts(opts: EndpointOptions): EndpointOptions {
    if (probotMode) {
      return opts;
    } else {
      return Object.assign(opts, {
        headers: {
          Authorization: `${this.proxyKey ? '' : 'token '}${this.token}`,
        },
      });
    }
  }

  async commitsSinceSha(
    sha: string | undefined,
    perPage = 100,
    labels = false,
    path: string | null = null
  ): Promise<Commit[]> {
    const commits: Commit[] = [];
    const method = labels ? 'commitsWithLabels' : 'commitsWithFiles';

    let cursor;
    for (;;) {
      const commitsResponse: CommitsResponse = await this[method](
        cursor,
        perPage,
        path
      );
      for (let i = 0, commit: Commit; i < commitsResponse.commits.length; i++) {
        commit = commitsResponse.commits[i];
        if (commit.sha === sha) {
          return commits;
        } else {
          commits.push(commit);
        }
      }
      if (commitsResponse.hasNextPage === false || !commitsResponse.endCursor) {
        return commits;
      } else {
        cursor = commitsResponse.endCursor;
      }
    }
  }

  private async commitsWithFiles(
    cursor: string | undefined = undefined,
    perPage = 32,
    path: string | null = null,
    maxFilesChanged = 64,
    retries = 0
  ): Promise<CommitsResponse> {
    const baseBranch = await this.getDefaultBranch(this.owner, this.repo);

    // The GitHub v3 API does not offer an elegant way to fetch commits
    // in conjucntion with the path that they modify. We lean on the graphql
    // API for this one task, fetching commits in descending chronological
    // order along with the file paths attached to them.
    try {
      const response = await this.graphqlRequest({
        query: `query commitsWithFiles($cursor: String, $owner: String!, $repo: String!, $baseBranch: String!, $perPage: Int, $maxFilesChanged: Int, $path: String) {
          repository(owner: $owner, name: $repo) {
            refs(first: 1, refPrefix: "refs/heads/", query: $baseBranch) {
              edges {
                node {
                  target {
                    ... on Commit {
                      history(first: $perPage, after: $cursor, path: $path) {
                        edges{
                          node {
                            ... on Commit {
                              message
                              oid
                              associatedPullRequests(first: 1) {
                                edges {
                                  node {
                                    ... on PullRequest {
                                      number
                                      mergeCommit {
                                        oid
                                      }
                                      files(first: $maxFilesChanged) {
                                        edges {
                                          node {
                                            path
                                          }
                                        }
                                        pageInfo {
                                          endCursor
                                          hasNextPage
                                        }
                                      }
                                    }
                                  }
                                }
                              }
                            }
                          }
                        }
                        pageInfo {
                          endCursor
                          hasNextPage
                        }
                      }
                    }
                  }
                }
              }
            }
          }
        }`,
        cursor,
        maxFilesChanged,
        owner: this.owner,
        path,
        perPage,
        repo: this.repo,
        baseBranch,
      });
      return graphqlToCommits(this, response);
    } catch (err) {
      if (err.status === 502 && retries < 3) {
        // GraphQL sometimes returns a 502 on the first request,
        // this seems to relate to a cache being warmed and the
        // second request generally works.
        return this.commitsWithFiles(
          cursor,
          perPage,
          path,
          maxFilesChanged,
          retries++
        );
      } else {
        throw err;
      }
    }
  }

  private async commitsWithLabels(
    cursor: string | undefined = undefined,
    perPage = 32,
    path: string | null = null,
    maxLabels = 16,
    retries = 0
  ): Promise<CommitsResponse> {
    const baseBranch = await this.getDefaultBranch(this.owner, this.repo);
    try {
      const response = await this.graphqlRequest({
        query: `query commitsWithLabels($cursor: String, $owner: String!, $repo: String!, $baseBranch: String!, $perPage: Int, $maxLabels: Int, $path: String) {
          repository(owner: $owner, name: $repo) {
            refs(first: 1, refPrefix: "refs/heads/", query: $baseBranch) {
              edges {
                node {
                  target {
                    ... on Commit {
                      history(first: $perPage, after: $cursor, path: $path) {
                        edges {
                          node {
                            ... on Commit {
                              message
                              oid
                              associatedPullRequests(first: 1) {
                                edges {
                                  node {
                                    ... on PullRequest {
                                      number
                                      mergeCommit {
                                        oid
                                      }
                                      labels(first: $maxLabels) {
                                        edges {
                                          node {
                                            name
                                          }
                                        }
                                      }
                                    }
                                  }
                                }
                              }
                            }
                          }
                        }
                        pageInfo {
                          endCursor
                          hasNextPage
                        }
                      }
                    }
                  }
                }
              }
            }
          }
        }`,
        cursor,
        maxLabels,
        owner: this.owner,
        path,
        perPage,
        repo: this.repo,
        baseBranch,
      });
      return graphqlToCommits(this, response);
    } catch (err) {
      if (err.status === 502 && retries < 3) {
        // GraphQL sometimes returns a 502 on the first request,
        // this seems to relate to a cache being warmed and the
        // second request generally works.
        return this.commitsWithLabels(
          cursor,
          perPage,
          path,
          maxLabels,
          retries++
        );
      } else {
        throw err;
      }
    }
  }

  async pullRequestFiles(
    num: number,
    cursor: string,
    maxFilesChanged = 100
  ): Promise<PREdge> {
    // Used to handle the edge-case in which a PR has more than 100
    // modified files attached to it.
    const response = await this.graphqlRequest({
      query: `query pullRequestFiles($cursor: String, $owner: String!, $repo: String!, $maxFilesChanged: Int, $num: Int!) {
          repository(owner: $owner, name: $repo) {
            pullRequest(number: $num) {
              number
              files(first: $maxFilesChanged, after: $cursor) {
                edges {
                  node {
                    path
                  }
                }
                pageInfo {
                  endCursor
                  hasNextPage
                }
              }
            }
          }
        }`,
      cursor,
      maxFilesChanged,
      owner: this.owner,
      repo: this.repo,
      num,
    });
    return {node: response.repository.pullRequest} as PREdge;
  }

  async getTagSha(name: string): Promise<string> {
    const refResponse = (await this.request(
      `GET /repos/:owner/:repo/git/refs/tags/:name${
        this.proxyKey ? `?key=${this.proxyKey}` : ''
      }`,
      {
        owner: this.owner,
        repo: this.repo,
        name,
      }
    )) as {data: GitRefResponse};
    return refResponse.data.object.sha;
  }

<<<<<<< HEAD
  async latestTag(): Promise<GitHubTag | undefined> {
    const pull = await this.findMergedReleasePR([]);
    if (!pull) return undefined;

    const tag = {
      name: `v${pull.version}`,
      sha: pull.sha,
      version: pull.version,
    } as GitHubTag;

    return tag;
=======
  async latestTag(
    prefix?: string,
    preRelease = false
  ): Promise<GitHubTag | undefined> {
    const tags: {[version: string]: GitHubTag} = await this.allTags(prefix);
    const versions = Object.keys(tags).filter(t => {
      // remove any pre-releases from the list:
      return preRelease || !t.includes('-');
    });
    // no tags have been created yet.
    if (versions.length === 0) return undefined;

    // We use a slightly modified version of semver's sorting algorithm, which
    // prefixes the numeric part of a pre-release with '0's, so that
    // 010 is greater than > 002.
    versions.sort((v1, v2) => {
      if (v1.includes('-')) {
        const [prefix, suffix] = v1.split('-');
        v1 = prefix + '-' + suffix.replace(/[a-zA-Z.]/, '').padStart(6, '0');
      }
      if (v2.includes('-')) {
        const [prefix, suffix] = v2.split('-');
        v2 = prefix + '-' + suffix.replace(/[a-zA-Z.]/, '').padStart(6, '0');
      }
      return semver.rcompare(v1, v2);
    });
    return {
      name: tags[versions[0]].name,
      sha: tags[versions[0]].sha,
      version: tags[versions[0]].version,
    };
>>>>>>> 6be995b2
  }

  async findMergedReleasePR(
    labels: string[],
    perPage = 100
  ): Promise<GitHubReleasePR | undefined> {
    const baseLabel = await this.getBaseLabel(this.owner, this.repo);

    const pullsResponse = (await this.request(
      `GET /repos/:owner/:repo/pulls?state=closed&per_page=${perPage}${
        this.proxyKey ? `&key=${this.proxyKey}` : ''
      }&sort=updated&direction=desc`,
      {
        owner: this.owner,
        repo: this.repo,
      }
    )) as {data: PullsListResponseItems};
    for (let i = 0, pull; i < pullsResponse.data.length; i++) {
      pull = pullsResponse.data[i];
      if (
        labels.length === 0 ||
        this.hasAllLabels(
          labels,
          pull.labels.map(l => l.name)
        )
      ) {
        // it's expected that a release PR will have a
        // HEAD matching the format repo:release-v1.0.0.
        if (!pull.head) continue;

        // Verify that this PR was based against our base branch of interest.
        if (!pull.base || pull.base.label !== baseLabel) continue;

        // remove any pre-releases from the list:
        if (!pull.head.label.includes('-')) continue;

        const match = pull.head.label.match(VERSION_FROM_BRANCH_RE);
        if (!match || !pull.merged_at) continue;
        return {
          number: pull.number,
          sha: pull.merge_commit_sha,
          version: match[1],
        } as GitHubReleasePR;
      }
    }
    return undefined;
  }

  private hasAllLabels(labelsA: string[], labelsB: string[]) {
    let hasAll = true;
    labelsA.forEach(label => {
      if (labelsB.indexOf(label) === -1) hasAll = false;
    });
    return hasAll;
  }

  async findOpenReleasePRs(
    labels: string[],
    perPage = 100
  ): Promise<PullsListResponseItems> {
    const baseLabel = await this.getBaseLabel(this.owner, this.repo);

    const openReleasePRs: PullsListResponseItems = [];
    const pullsResponse = (await this.request(
      `GET /repos/:owner/:repo/pulls?state=open&per_page=${perPage}${
        this.proxyKey ? `&key=${this.proxyKey}` : ''
      }`,
      {
        owner: this.owner,
        repo: this.repo,
      }
    )) as {data: PullsListResponseItems};
    for (const pull of pullsResponse.data) {
      // Verify that this PR was based against our base branch of interest.
      if (!pull.base || pull.base.label !== baseLabel) continue;

      let hasAllLabels = false;
      const observedLabels = pull.labels.map(l => l.name);
      for (const expectedLabel of labels) {
        if (observedLabels.includes(expectedLabel)) {
          hasAllLabels = true;
        } else {
          hasAllLabels = false;
          break;
        }
      }
      if (hasAllLabels) openReleasePRs.push(pull);
    }
    return openReleasePRs;
  }

  private async allTags(
    prefix?: string
  ): Promise<{[version: string]: GitHubTag}> {
    const tags: {[version: string]: GitHubTag} = {};
    for await (const response of this.octokit.paginate.iterator(
      this.decoratePaginateOpts({
        method: 'GET',
        url: `/repos/${this.owner}/${this.repo}/tags?per_page=100${
          this.proxyKey ? `&key=${this.proxyKey}` : ''
        }`,
      })
    )) {
      response.data.forEach((data: ReposListTagsResponseItems) => {
        // For monorepos, a prefix can be provided, indicating that only tags
        // matching the prefix should be returned:
        if (prefix && !data.name.startsWith(prefix)) return;
        let version = data.name.replace(prefix, '');
        if ((version = semver.valid(version))) {
          tags[version] = {sha: data.commit.sha, name: data.name, version};
        }
      });
    }
    return tags;
  }

  async addLabels(labels: string[], pr: number) {
    checkpoint(
      `adding label ${chalk.green(labels.join(','))} to https://github.com/${
        this.owner
      }/${this.repo}/pull/${pr}`,
      CheckpointType.Success
    );
    return this.request(
      `POST /repos/:owner/:repo/issues/:issue_number/labels${
        this.proxyKey ? `?key=${this.proxyKey}` : ''
      }`,
      {
        owner: this.owner,
        repo: this.repo,
        issue_number: pr,
        labels,
      }
    );
  }

  async findExistingReleaseIssue(
    title: string,
    labels: string[]
  ): Promise<IssuesListResponseItem | undefined> {
    try {
      for await (const response of this.octokit.paginate.iterator(
        this.decoratePaginateOpts({
          method: 'GET',
          url: `/repos/${this.owner}/${this.repo}/issues?labels=${labels.join(
            ','
          )}${this.proxyKey ? `&key=${this.proxyKey}` : ''}`,
          per_page: 100,
        })
      )) {
        for (let i = 0; response.data[i] !== undefined; i++) {
          const issue = response.data[i] as IssuesListResponseItem;
          if (issue.title.indexOf(title) !== -1 && issue.state === 'open') {
            return issue;
          }
        }
      }
    } catch (err) {
      if (err.status === 404) {
        // the most likely cause of a 404 during this step is actually
        // that the user does not have access to the repo:
        throw new AuthError();
      } else {
        throw err;
      }
    }
    return undefined;
  }

  async openPR(options: GitHubPR): Promise<number> {
    const defaultBranch = await this.getDefaultBranch(this.owner, this.repo);

    // check if there's an existing PR, so that we can opt to update it
    // rather than creating a new PR.
    const refName = `refs/heads/${options.branch}`;
    let openReleasePR: PullsListResponseItem | undefined;
    const releasePRCandidates = await this.findOpenReleasePRs(options.labels);
    for (const releasePR of releasePRCandidates) {
      if (refName && refName.includes(releasePR.head.ref)) {
        openReleasePR = releasePR as PullsListResponseItem;
        break;
      }
    }

    // short-circuit of there have been no changes to the
    // pull-request body.
    if (openReleasePR && openReleasePR.body === options.body) {
      checkpoint(
        `PR https://github.com/${this.owner}/${this.repo}/pull/${openReleasePR.number} remained the same`,
        CheckpointType.Failure
      );
      return 0;
    }

    //  Actually update the files for the release:
    const changes = await this.getChangeSet(options.updates, defaultBranch);
    const prNumber = await createPullRequest(
      this.octokit,
      changes,
      {
        upstreamOwner: this.owner,
        upstreamRepo: this.repo,
        title: options.title,
        branch: options.branch,
        description: options.body,
        primary: defaultBranch,
        force: true,
        fork: options.fork,
        message: options.title,
      },
      {level: 'error'}
    );

    // If a release PR was already open, update the title and body:
    if (openReleasePR) {
      checkpoint(
        `update pull-request #${openReleasePR.number}: ${chalk.yellow(
          options.title
        )}`,
        CheckpointType.Success
      );
      await this.request(
        `PATCH /repos/:owner/:repo/pulls/:pull_number${
          this.proxyKey ? `?key=${this.proxyKey}` : ''
        }`,
        {
          pull_number: openReleasePR.number,
          owner: this.owner,
          repo: this.repo,
          title: options.title,
          body: options.body,
          state: 'open',
        }
      );
      return openReleasePR.number;
    } else {
      return prNumber;
    }
  }

<<<<<<< HEAD
  private async getDefaultBranch(owner: string, repo: string): Promise<string> {
    if (this.defaultBranch) {
      return this.defaultBranch;
    }
    const {data} = await this.octokit.repos.get({
      repo,
      owner,
    });
    this.defaultBranch = data.default_branch;
    return this.defaultBranch;
  }

  // The base label is basically the default branch, attached to the owner.
  private async getBaseLabel(owner: string, repo: string): Promise<string> {
    const baseBranch = await this.getDefaultBranch(owner, repo);
    return `${owner}:${baseBranch}`;
  }

  async updateFiles(updates: Update[], branch: string, refName: string) {
    // does the user care about skipping CI at all?
    const skipCiEverSet = updates.some(
      upd => typeof upd.skipCi !== 'undefined'
    );
    if (skipCiEverSet) {
      // if skipCi was set for some of the updates, disable CI for others
      updates.forEach(upd => {
        if (typeof upd.skipCi === 'undefined') {
          upd.skipCi = true;
        }
      });
    }
    if (!skipCiEverSet && updates.length > 0) {
      // if skipCi was not set for any of the files, disable CI for all files except the last one
      updates.forEach(upd => (upd.skipCi = true));
      updates[updates.length - 1].skipCi = false;
    }

    for (let i = 0; i < updates.length; i++) {
      const update = updates[i];
=======
  private async getChangeSet(
    updates: Update[],
    defaultBranch: string
  ): Promise<Changes> {
    const changes = new Map();
    for (const update of updates) {
>>>>>>> 6be995b2
      let content;
      try {
        if (update.contents) {
          // we already loaded the file contents earlier, let's not
          // hit GitHub again.
          content = {data: update.contents};
        } else {
          const fileContent = await this.getFileContents(
            update.path,
            defaultBranch
          );
          content = {data: fileContent};
        }
      } catch (err) {
        if (err.status !== 404) throw err;
        // if the file is missing and create = false, just continue
        // to the next update, otherwise create the file.
        if (!update.create) {
          checkpoint(
            `file ${chalk.green(update.path)} did not exist`,
            CheckpointType.Failure
          );
          continue;
        }
      }
      const contentText = content
        ? Buffer.from(content.data.content, 'base64').toString('utf8')
        : undefined;
      const updatedContent = update.updateContent(contentText);
      if (updatedContent) {
        changes.set(update.path, {
          content: updatedContent,
          mode: '100644',
        });
      }
    }
    return changes;
  }

  private async getDefaultBranch(owner: string, repo: string): Promise<string> {
    if (this.defaultBranch) {
      return this.defaultBranch;
    }
    const {data} = await this.octokit.repos.get({
      repo,
      owner,
      headers: {
        Authorization: `${this.proxyKey ? '' : 'token '}${this.token}`,
      },
    });
    this.defaultBranch = data.default_branch;
    return this.defaultBranch;
  }

  async closePR(prNumber: number) {
    await this.request(
      `PATCH /repos/:owner/:repo/pulls/:pull_number${
        this.proxyKey ? `?key=${this.proxyKey}` : ''
      }`,
      {
        owner: this.owner,
        repo: this.repo,
        pull_number: prNumber,
        state: 'closed',
      }
    );
  }

  async getFileContentsWithSimpleAPI(
    path: string,
    defaultBranch: string | undefined
  ): Promise<GitHubFileContents> {
    const options: any = {
      owner: this.owner,
      repo: this.repo,
      path,
    };
    if (defaultBranch) {
      options.ref = `refs/heads/${defaultBranch}`;
    }
    const resp = await this.request(
      `GET /repos/:owner/:repo/contents/:path${
        this.proxyKey ? `?key=${this.proxyKey}` : ''
      }`,
      options
    );
    return {
      parsedContent: Buffer.from(resp.data.content, 'base64').toString('utf8'),
      content: resp.data.content,
      sha: resp.data.sha,
    };
  }

  async getFileContentsWithDataAPI(
    path: string,
    defaultBranch: string | undefined
  ): Promise<GitHubFileContents> {
    const repoTree = await this.request(
      `GET /repos/:owner/:repo/git/trees/:branch${
        this.proxyKey ? `?key=${this.proxyKey}` : ''
      }`,
      {
        owner: this.owner,
        repo: this.repo,
        branch: defaultBranch,
      }
    );

    const blobDescriptor = repoTree.data.tree.find(
      (tree: any) => tree.path === path
    );

    const resp = await this.request(
      `GET /repos/:owner/:repo/git/blobs/:sha${
        this.proxyKey ? `?key=${this.proxyKey}` : ''
      }`,
      {
        owner: this.owner,
        repo: this.repo,
        sha: blobDescriptor.sha,
      }
    );

    return {
      parsedContent: Buffer.from(resp.data.content, 'base64').toString('utf8'),
      content: resp.data.content,
      sha: resp.data.sha,
    };
  }

  async getFileContents(
    path: string,
    defaultBranch: string | undefined = undefined
  ): Promise<GitHubFileContents> {
    try {
      return await this.getFileContentsWithSimpleAPI(path, defaultBranch);
    } catch (err) {
      if (err.status === 403) {
        return await this.getFileContentsWithDataAPI(path, defaultBranch);
      }
      throw err;
    }
  }

  async createRelease(
    packageName: string,
    version: string,
    sha: string,
    releaseNotes: string
  ): Promise<ReleaseCreateResponse> {
    checkpoint(`creating release ${version}`, CheckpointType.Success);
    return (
      await this.request(
        `POST /repos/:owner/:repo/releases${
          this.proxyKey ? `?key=${this.proxyKey}` : ''
        }`,
        {
          owner: this.owner,
          repo: this.repo,
          tag_name: version,
          target_commitish: sha,
          body: releaseNotes,
          name: `${packageName} ${version}`,
        }
      )
    ).data;
  }

  async removeLabels(labels: string[], prNumber: number) {
    for (let i = 0, label; i < labels.length; i++) {
      label = labels[i];
      checkpoint(
        `removing label ${chalk.green(label)} from ${chalk.green(
          '' + prNumber
        )}`,
        CheckpointType.Success
      );
      await this.request(
        `DELETE /repos/:owner/:repo/issues/:issue_number/labels/:name${
          this.proxyKey ? `?key=${this.proxyKey}` : ''
        }`,
        {
          owner: this.owner,
          repo: this.repo,
          issue_number: prNumber,
          name: label,
        }
      );
    }
  }

  async findFilesByFilename(filename: string): Promise<string[]> {
    const response: {data: FileSearchResponse} = await this.octokit.search.code(
      {
        q: `filename:${filename}+repo:${this.owner}/${this.repo}`,
      }
    );
    return response.data.items.map(file => {
      return file.path;
    });
  }
}

class AuthError extends Error {
  status: number;

  constructor() {
    super('unauthorized');
    this.status = 401;
  }
}<|MERGE_RESOLUTION|>--- conflicted
+++ resolved
@@ -445,8 +445,7 @@
     return refResponse.data.object.sha;
   }
 
-<<<<<<< HEAD
-  async latestTag(): Promise<GitHubTag | undefined> {
+  /* async latestTag(): Promise<GitHubTag | undefined> {
     const pull = await this.findMergedReleasePR([]);
     if (!pull) return undefined;
 
@@ -457,7 +456,7 @@
     } as GitHubTag;
 
     return tag;
-=======
+  } */
   async latestTag(
     prefix?: string,
     preRelease = false
@@ -489,7 +488,6 @@
       sha: tags[versions[0]].sha,
       version: tags[versions[0]].version,
     };
->>>>>>> 6be995b2
   }
 
   async findMergedReleasePR(
@@ -730,8 +728,8 @@
     }
   }
 
-<<<<<<< HEAD
-  private async getDefaultBranch(owner: string, repo: string): Promise<string> {
+  // Merged out
+  /* private async getDefaultBranch(owner: string, repo: string): Promise<string> {
     if (this.defaultBranch) {
       return this.defaultBranch;
     }
@@ -741,7 +739,7 @@
     });
     this.defaultBranch = data.default_branch;
     return this.defaultBranch;
-  }
+  } */
 
   // The base label is basically the default branch, attached to the owner.
   private async getBaseLabel(owner: string, repo: string): Promise<string> {
@@ -749,7 +747,8 @@
     return `${owner}:${baseBranch}`;
   }
 
-  async updateFiles(updates: Update[], branch: string, refName: string) {
+  // Merged out
+  /* async updateFiles(updates: Update[], branch: string, refName: string) {
     // does the user care about skipping CI at all?
     const skipCiEverSet = updates.some(
       upd => typeof upd.skipCi !== 'undefined'
@@ -770,14 +769,15 @@
 
     for (let i = 0; i < updates.length; i++) {
       const update = updates[i];
-=======
+  */
+
   private async getChangeSet(
     updates: Update[],
     defaultBranch: string
   ): Promise<Changes> {
     const changes = new Map();
     for (const update of updates) {
->>>>>>> 6be995b2
+      // merge ends here
       let content;
       try {
         if (update.contents) {
