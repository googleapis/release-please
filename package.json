{
  "name": "release-please",
  "version": "11.10.0",
  "description": "generate release PRs based on the conventionalcommits.org spec",
  "main": "./build/src/index.js",
  "bin": "./build/src/bin/release-please.js",
  "scripts": {
    "test": "cross-env ENVIRONMENT=test c8 mocha --recursive --timeout=5000 build/test",
    "docs-test": "echo add docs tests",
    "test:snap": "SNAPSHOT_UPDATE=1 npm test",
    "clean": "gts clean",
    "prepare": "npm run compile",
    "lint": "gts check",
    "compile": "tsc -p .",
    "fix": "gts fix",
    "pretest": "npm run compile",
    "api-extractor": "api-extractor run --local",
    "api-documenter": "api-documenter yaml --input-folder=temp"
  },
  "files": [
    "build/src",
    "templates",
    "!build/src/**/*.map"
  ],
  "repository": "googleapis/release-please",
  "keywords": [
    "release",
    "conventional-commits"
  ],
  "author": "Google Inc.",
  "license": "Apache-2.0",
  "bugs": {
    "url": "https://github.com/googleapis/release-please/issues"
  },
  "homepage": "https://github.com/googleapis/release-please#readme",
  "config": {
    "snap-shot-it": {
      "sortSnapshots": true
    }
  },
  "devDependencies": {
    "@octokit/types": "^6.1.0",
    "@types/chai": "^4.1.7",
    "@types/iarna__toml": "^2.0.1",
    "@types/js-yaml": "^4.0.0",
    "@types/mocha": "^8.0.0",
    "@types/node": "^11.13.6",
    "@types/pino": "^6.3.0",
    "@types/semver": "^7.0.0",
    "@types/sinon": "^10.0.0",
    "@types/yargs": "^16.0.0",
    "c8": "^7.0.0",
    "chai": "^4.2.0",
    "cross-env": "^7.0.0",
    "gts": "^2.0.0",
    "mocha": "^8.0.0",
    "nock": "^13.0.0",
    "sinon": "10.0.0",
    "snap-shot-it": "^7.0.0"
  },
  "dependencies": {
    "@conventional-commits/parser": "^0.4.1",
    "@iarna/toml": "^2.2.5",
    "@lerna/collect-updates": "^4.0.0",
    "@lerna/package": "^4.0.0",
    "@lerna/package-graph": "^4.0.0",
    "@lerna/run-topologically": "^4.0.0",
    "@octokit/graphql": "^4.3.1",
    "@octokit/request": "^5.3.4",
    "@octokit/rest": "^18.0.4",
    "@types/npm-package-arg": "^6.1.0",
    "chalk": "^4.0.0",
<<<<<<< HEAD
    "code-suggester": "^2.0.0",
    "conventional-changelog-conventionalcommits": "^4.4.0",
=======
    "code-suggester": "^1.4.0",
    "conventional-changelog-conventionalcommits": "^4.6.0",
>>>>>>> e3535c62
    "conventional-changelog-writer": "^5.0.0",
    "conventional-commits-filter": "^2.0.2",
    "figures": "^3.0.0",
    "js-yaml": "^4.0.0",
    "parse-github-repo-url": "^1.4.1",
    "semver": "^7.0.0",
    "type-fest": "^1.0.0",
    "typescript": "^3.8.3",
    "unist-util-visit": "^2.0.3",
    "unist-util-visit-parents": "^3.1.1",
    "yargs": "^16.0.0"
  },
  "engines": {
    "node": ">=10.12.0"
  }
}<|MERGE_RESOLUTION|>--- conflicted
+++ resolved
@@ -70,13 +70,8 @@
     "@octokit/rest": "^18.0.4",
     "@types/npm-package-arg": "^6.1.0",
     "chalk": "^4.0.0",
-<<<<<<< HEAD
     "code-suggester": "^2.0.0",
-    "conventional-changelog-conventionalcommits": "^4.4.0",
-=======
-    "code-suggester": "^1.4.0",
     "conventional-changelog-conventionalcommits": "^4.6.0",
->>>>>>> e3535c62
     "conventional-changelog-writer": "^5.0.0",
     "conventional-commits-filter": "^2.0.2",
     "figures": "^3.0.0",
