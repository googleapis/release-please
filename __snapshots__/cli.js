exports['CLI --help github-release 1'] = `
release-please github-release

create a GitHub release from a release PR

Options:
  --help                        Show help                              [boolean]
  --version                     Show version number                    [boolean]
  --debug                       print verbose errors (use only for local
                                debugging).           [boolean] [default: false]
  --trace                       print extra verbose errors (use only for local
                                debugging).           [boolean] [default: false]
  --token                       GitHub token with repo write permissions
  --api-url                     URL to use when making API requests
                                    [string] [default: "https://api.github.com"]
  --graphql-url                 URL to use when making GraphQL requests
                                    [string] [default: "https://api.github.com"]
  --default-branch              The branch to open release PRs against and tag
                                releases on
                              [deprecated: use --target-branch instead] [string]
  --target-branch               The branch to open release PRs against and tag
                                releases on                             [string]
  --repo-url                    GitHub URL to generate release for    [required]
  --dry-run                     Prepare but do not take action
                                                      [boolean] [default: false]
  --include-v-in-tags           include "v" in tag versions
                                                       [boolean] [default: true]
  --monorepo-tags               include library name in tags and release
                                branches              [boolean] [default: false]
  --pull-request-title-pattern  Title pattern to make release PR        [string]
  --path                        release from path other than root directory
                                                                        [string]
  --component                   name of component release is being minted for
                                                                        [string]
  --package-name                name of package release is being minted for
                                                                        [string]
  --release-type                what type of repo is a release being created
                                for?
<<<<<<< HEAD
  [choices: "dart", "elixir", "go", "go-yoshi", "helm", "java", "java-backport",
         "java-bom", "java-lts", "java-yoshi", "krm-blueprint", "maven", "node",
  "ocaml", "php", "php-yoshi", "python", "ruby", "ruby-yoshi", "rust", "simple",
                                                             "terraform-module"]
=======
           [choices: "dart", "dotnet-yoshi", "elixir", "go", "go-yoshi", "helm",
         "java-backport", "java-bom", "java-lts", "java-yoshi", "krm-blueprint",
    "node", "ocaml", "php", "php-yoshi", "python", "ruby", "ruby-yoshi", "rust",
                                                   "simple", "terraform-module"]
>>>>>>> 3086e514
  --config-file                 where can the config file be found in the
                                project? [default: "release-please-config.json"]
  --manifest-file               where can the manifest file be found in the
                                project?
                                      [default: ".release-please-manifest.json"]
  --draft                       mark release as a draft. no tag is created but
                                tag_name and target_commitish are associated
                                with the release for future tag creation upon
                                "un-drafting" the release.
                                                      [boolean] [default: false]
  --prerelease                  mark release that have prerelease versions as as
                                a prerelease on Github[boolean] [default: false]
  --label                       comma-separated list of labels to remove to from
                                release PR     [default: "autorelease: pending"]
  --release-label               set a pull request label other than
                                "autorelease: tagged"
                                       [string] [default: "autorelease: tagged"]
  --snapshot-label              set a java snapshot pull request label other
                                than "autorelease: snapshot"
                                     [string] [default: "autorelease: snapshot"]
`

exports['CLI --help manifest-pr 1'] = `
release-please manifest-pr

create a release-PR using a manifest file

Options:
  --help                Show help                                      [boolean]
  --version             Show version number                            [boolean]
  --debug               print verbose errors (use only for local debugging).
                                                      [boolean] [default: false]
  --trace               print extra verbose errors (use only for local
                        debugging).                   [boolean] [default: false]
  --token               GitHub token with repo write permissions
  --api-url             URL to use when making API requests
                                    [string] [default: "https://api.github.com"]
  --graphql-url         URL to use when making GraphQL requests
                                    [string] [default: "https://api.github.com"]
  --default-branch      The branch to open release PRs against and tag releases
                        on    [deprecated: use --target-branch instead] [string]
  --target-branch       The branch to open release PRs against and tag releases
                        on                                              [string]
  --repo-url            GitHub URL to generate release for            [required]
  --dry-run             Prepare but do not take action[boolean] [default: false]
  --label               comma-separated list of labels to add to from release PR
                                               [default: "autorelease: pending"]
  --fork                should the PR be created from a fork
                                                      [boolean] [default: false]
  --draft-pull-request  mark pull request as a draft  [boolean] [default: false]
  --signoff             Add Signed-off-by line at the end of the commit log
                        message using the user and email provided. (format "Name
                        <email@example.com>").                          [string]
  --config-file         where can the config file be found in the project?
                                         [default: "release-please-config.json"]
  --manifest-file       where can the manifest file be found in the project?
                                      [default: ".release-please-manifest.json"]
`

exports['CLI --help manifest-release 1'] = `
release-please manifest-release

create releases/tags from last release-PR using a manifest file

Options:
  --help            Show help                                          [boolean]
  --version         Show version number                                [boolean]
  --debug           print verbose errors (use only for local debugging).
                                                      [boolean] [default: false]
  --trace           print extra verbose errors (use only for local debugging).
                                                      [boolean] [default: false]
  --token           GitHub token with repo write permissions
  --api-url         URL to use when making API requests
                                    [string] [default: "https://api.github.com"]
  --graphql-url     URL to use when making GraphQL requests
                                    [string] [default: "https://api.github.com"]
  --default-branch  The branch to open release PRs against and tag releases on
                              [deprecated: use --target-branch instead] [string]
  --target-branch   The branch to open release PRs against and tag releases on
                                                                        [string]
  --repo-url        GitHub URL to generate release for                [required]
  --dry-run         Prepare but do not take action    [boolean] [default: false]
  --draft           mark release as a draft. no tag is created but tag_name and
                    target_commitish are associated with the release for future
                    tag creation upon "un-drafting" the release.
                                                      [boolean] [default: false]
  --prerelease      mark release that have prerelease versions as as a
                    prerelease on Github              [boolean] [default: false]
  --label           comma-separated list of labels to remove to from release PR
                                               [default: "autorelease: pending"]
  --release-label   set a pull request label other than "autorelease: tagged"
                                       [string] [default: "autorelease: tagged"]
  --snapshot-label  set a java snapshot pull request label other than
                    "autorelease: snapshot"
                                     [string] [default: "autorelease: snapshot"]
  --config-file     where can the config file be found in the project?
                                         [default: "release-please-config.json"]
  --manifest-file   where can the manifest file be found in the project?
                                      [default: ".release-please-manifest.json"]
`

exports['CLI --help release-pr 1'] = `
release-please release-pr

create or update a PR representing the next release

Options:
  --help                            Show help                          [boolean]
  --version                         Show version number                [boolean]
  --debug                           print verbose errors (use only for local
                                    debugging).       [boolean] [default: false]
  --trace                           print extra verbose errors (use only for
                                    local debugging). [boolean] [default: false]
  --token                           GitHub token with repo write permissions
  --api-url                         URL to use when making API requests
                                    [string] [default: "https://api.github.com"]
  --graphql-url                     URL to use when making GraphQL requests
                                    [string] [default: "https://api.github.com"]
  --default-branch                  The branch to open release PRs against and
                                    tag releases on
                              [deprecated: use --target-branch instead] [string]
  --target-branch                   The branch to open release PRs against and
                                    tag releases on                     [string]
  --repo-url                        GitHub URL to generate release for[required]
  --dry-run                         Prepare but do not take action
                                                      [boolean] [default: false]
  --release-as                      override the semantically determined release
                                    version                             [string]
  --bump-minor-pre-major            should we bump the semver minor prior to the
                                    first major release
                                                      [boolean] [default: false]
  --bump-patch-for-minor-pre-major  should we bump the semver patch instead of
                                    the minor for non-breaking changes prior to
                                    the first major release
                                                      [boolean] [default: false]
  --extra-files                     extra files for the strategy to consider
                                                                        [string]
  --version-file                    path to version file to update, e.g.,
                                    version.rb                          [string]
  --snapshot                        is it a snapshot (or pre-release) being
                                    generated?        [boolean] [default: false]
  --versioning-strategy             strategy used for bumping versions
  [choices: "default", "always-bump-patch", "service-pack"] [default: "default"]
  --changelog-path                  where can the CHANGELOG be found in the
                                    project?  [string] [default: "CHANGELOG.md"]
  --changelog-type                  type of changelog to build
                                                  [choices: "default", "github"]
  --changelog-sections              comma-separated list of scopes to include in
                                    the changelog                       [string]
  --last-package-version            last version # that package was released as
                         [deprecated: use --latest-tag-version instead] [string]
  --latest-tag-version              Override the detected latest tag version
                                                                        [string]
  --latest-tag-sha                  Override the detected latest tag SHA[string]
  --latest-tag-name                 Override the detected latest tag name
                                                                        [string]
  --label                           comma-separated list of labels to add to
                                    from release PR
                                               [default: "autorelease: pending"]
  --fork                            should the PR be created from a fork
                                                      [boolean] [default: false]
  --draft-pull-request              mark pull request as a draft
                                                      [boolean] [default: false]
  --signoff                         Add Signed-off-by line at the end of the
                                    commit log message using the user and email
                                    provided. (format "Name
                                    <email@example.com>").              [string]
  --include-v-in-tags               include "v" in tag versions
                                                       [boolean] [default: true]
  --monorepo-tags                   include library name in tags and release
                                    branches          [boolean] [default: false]
  --pull-request-title-pattern      Title pattern to make release PR    [string]
  --path                            release from path other than root directory
                                                                        [string]
  --component                       name of component release is being minted
                                    for                                 [string]
  --package-name                    name of package release is being minted for
                                                                        [string]
  --release-type                    what type of repo is a release being created
                                    for?
<<<<<<< HEAD
  [choices: "dart", "elixir", "go", "go-yoshi", "helm", "java", "java-backport",
         "java-bom", "java-lts", "java-yoshi", "krm-blueprint", "maven", "node",
  "ocaml", "php", "php-yoshi", "python", "ruby", "ruby-yoshi", "rust", "simple",
                                                             "terraform-module"]
=======
           [choices: "dart", "dotnet-yoshi", "elixir", "go", "go-yoshi", "helm",
         "java-backport", "java-bom", "java-lts", "java-yoshi", "krm-blueprint",
    "node", "ocaml", "php", "php-yoshi", "python", "ruby", "ruby-yoshi", "rust",
                                                   "simple", "terraform-module"]
>>>>>>> 3086e514
  --config-file                     where can the config file be found in the
                                    project?
                                         [default: "release-please-config.json"]
  --manifest-file                   where can the manifest file be found in the
                                    project?
                                      [default: ".release-please-manifest.json"]
`

exports['CLI handleError handles an error 1'] = [
  "command foobar failed with status 404"
]<|MERGE_RESOLUTION|>--- conflicted
+++ resolved
@@ -36,17 +36,10 @@
                                                                         [string]
   --release-type                what type of repo is a release being created
                                 for?
-<<<<<<< HEAD
-  [choices: "dart", "elixir", "go", "go-yoshi", "helm", "java", "java-backport",
-         "java-bom", "java-lts", "java-yoshi", "krm-blueprint", "maven", "node",
-  "ocaml", "php", "php-yoshi", "python", "ruby", "ruby-yoshi", "rust", "simple",
-                                                             "terraform-module"]
-=======
            [choices: "dart", "dotnet-yoshi", "elixir", "go", "go-yoshi", "helm",
          "java-backport", "java-bom", "java-lts", "java-yoshi", "krm-blueprint",
     "node", "ocaml", "php", "php-yoshi", "python", "ruby", "ruby-yoshi", "rust",
                                                    "simple", "terraform-module"]
->>>>>>> 3086e514
   --config-file                 where can the config file be found in the
                                 project? [default: "release-please-config.json"]
   --manifest-file               where can the manifest file be found in the
@@ -227,17 +220,10 @@
                                                                         [string]
   --release-type                    what type of repo is a release being created
                                     for?
-<<<<<<< HEAD
-  [choices: "dart", "elixir", "go", "go-yoshi", "helm", "java", "java-backport",
-         "java-bom", "java-lts", "java-yoshi", "krm-blueprint", "maven", "node",
-  "ocaml", "php", "php-yoshi", "python", "ruby", "ruby-yoshi", "rust", "simple",
-                                                             "terraform-module"]
-=======
            [choices: "dart", "dotnet-yoshi", "elixir", "go", "go-yoshi", "helm",
          "java-backport", "java-bom", "java-lts", "java-yoshi", "krm-blueprint",
     "node", "ocaml", "php", "php-yoshi", "python", "ruby", "ruby-yoshi", "rust",
                                                    "simple", "terraform-module"]
->>>>>>> 3086e514
   --config-file                     where can the config file be found in the
                                     project?
                                          [default: "release-please-config.json"]
