--- conflicted
+++ resolved
@@ -21,16 +21,34 @@
 This PR was generated with [Release Please](https://github.com/googleapis/release-please). See [documentation](https://github.com/googleapis/release-please#release-please).
 `
 
-<<<<<<< HEAD
-exports['MavenWorkspace plugin run can consider all artifacts 1'] = `
-=======
 exports['MavenWorkspace plugin run appends to existing candidate with special updater 1'] = `
->>>>>>> 21c1e1d3
 :robot: I have created a release *beep* *boop*
 ---
 
 
-<<<<<<< HEAD
+<details><summary>maven3: 3.3.4</summary>
+
+Release notes for path: maven3, releaseType: maven
+</details>
+
+<details><summary>maven4: 4.4.5</summary>
+
+### Dependencies
+
+* Updated foo to v3
+* The following workspace dependencies were updated
+    * com.google.example:maven3 bumped to 3.3.4
+</details>
+
+---
+This PR was generated with [Release Please](https://github.com/googleapis/release-please). See [documentation](https://github.com/googleapis/release-please#release-please).
+`
+
+exports['MavenWorkspace plugin run can consider all artifacts 1'] = `
+:robot: I have created a release *beep* *boop*
+---
+
+
 <details><summary>multi1: 1.1.2</summary>
 
 Release notes for path: multi1, releaseType: java-yoshi
@@ -44,27 +62,12 @@
     * com.google.example:multi1-bom bumped to 1.1.2,
     * com.google.example:multi1-sub1 bumped to 2.2.3,
     * com.google.example:multi1-sub2 bumped to 3.3.4
-=======
-<details><summary>maven3: 3.3.4</summary>
-
-Release notes for path: maven3, releaseType: maven
-</details>
-
-<details><summary>maven4: 4.4.5</summary>
-
-### Dependencies
-
-* Updated foo to v3
-* The following workspace dependencies were updated
-    * com.google.example:maven3 bumped to 3.3.4
->>>>>>> 21c1e1d3
 </details>
 
 ---
 This PR was generated with [Release Please](https://github.com/googleapis/release-please). See [documentation](https://github.com/googleapis/release-please#release-please).
 `
 
-<<<<<<< HEAD
 exports['MavenWorkspace plugin run can consider all artifacts 2'] = `
 <?xml version="1.0" encoding="UTF-8"?>
 <project>
@@ -105,8 +108,6 @@
 </project>
 `
 
-=======
->>>>>>> 21c1e1d3
 exports['MavenWorkspace plugin run handles a single maven package 1'] = `
 :robot: I have created a release *beep* *boop*
 ---
